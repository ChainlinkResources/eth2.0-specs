--- conflicted
+++ resolved
@@ -1218,7 +1218,6 @@
 
 The post-state corresponding to a pre-state `state` and a block `block` is defined as `state_transition(state, block)`.
 
-<<<<<<< HEAD
 ```python
 def state_transition(state: BeaconState, block: BeaconBlock) -> BeaconState:
     pre_state = copy.deepcopy(state)
@@ -1231,23 +1230,6 @@
         # State is not advanced on exceptions (e.g. a failed `assert` or an out-of-range list access)
         return pre_state
     return state
-=======
-1. State caching, which happens at the start of every slot.
-2. The per-epoch transitions, which happens at the start of the first slot of every epoch.
-3. The per-slot transitions, which happens at every slot.
-4. The per-block transitions, which happens at every block.
-
-Transition section notes:
-* The state caching caches the state root of the previous slot and updates block and state roots records.
-* The per-epoch transitions focus on the [validator](#dfn-validator) registry, including adjusting balances and activating and exiting [validators](#dfn-validator), as well as processing crosslinks and managing block justification/finalization.
-* The per-slot transitions focus on the slot counter.
-* The per-block transitions generally focus on verifying aggregate signatures and saving temporary records relating to the per-block activity in the `BeaconState`.
-
-Beacon blocks that trigger unhandled Python exceptions (e.g. out-of-range list accesses) and failed `assert`s during the state transition are considered invalid.
-
-*Note*: If there are skipped slots between a block and its parent block, run the steps in the [state-root](#state-caching), [per-epoch](#per-epoch-processing), and [per-slot](#per-slot-processing) sections once for each skipped slot and then once for the slot containing the new block.
->>>>>>> f0fcbfd8
-
 ```
 
 ```python
@@ -1653,18 +1635,12 @@
 
 #### Operations
 
-<<<<<<< HEAD
 ```python
 def process_operations(state: BeaconState, body: BeaconBlockBody) -> None:
     # Verify that outstanding deposits are processed up to the maximum number of deposits
     assert len(body.deposits) == min(MAX_DEPOSITS, state.latest_eth1_data.deposit_count - state.deposit_index)
     # Verify that there are no duplicate transfers
     assert len(body.transfers) == len(set(body.transfers))
-=======
-*Note*: All functions in this section mutate `state`.
-
-##### Proposer slashings
->>>>>>> f0fcbfd8
 
     for operations, max_operations, function in (
         (body.proposer_slashings, MAX_PROPOSER_SLASHINGS, process_proposer_slashing),
