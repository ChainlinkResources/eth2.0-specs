--- conflicted
+++ resolved
@@ -1582,7 +1582,6 @@
     amount = deposit.data.amount
     validator_pubkeys = [v.pubkey for v in state.validators]
     if pubkey not in validator_pubkeys:
-<<<<<<< HEAD
         # Verify the deposit signature (proof of possession) which is not checked by the deposit contract
         deposit_message = DepositMessage(
             pubkey=deposit.data.pubkey,
@@ -1590,18 +1589,8 @@
             amount=deposit.data.amount,
         )
         domain = compute_domain(DOMAIN_DEPOSIT)  # Fork-agnostic domain since deposits are valid across forks
-        if not bls_verify(pubkey, hash_tree_root(deposit_message), deposit.data.signature, domain):
-=======
-        # Verify the deposit signature (proof of possession) for new validators.
-        # Note: The deposit contract does not check signatures.
-        # Note: Deposits are valid across forks, thus the deposit domain is retrieved directly from `compute_domain`.
-        deposit_message = DepositMessage(
-            pubkey=deposit.data.pubkey,
-            withdrawal_credentials=deposit.data.withdrawal_credentials,
-            amount=deposit.data.amount)
-        signing_root = compute_signing_root(deposit_message, compute_domain(DOMAIN_DEPOSIT))
+        signing_root = compute_signing_root(deposit_message, domain)
         if not bls.Verify(pubkey, signing_root, deposit.data.signature):
->>>>>>> 38f947b0
             return
 
         # Add validator and balance entries
