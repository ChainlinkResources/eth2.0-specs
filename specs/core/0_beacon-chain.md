# Ethereum 2.0 Phase 0 -- The Beacon Chain

**Notice**: This document is a work-in-progress for researchers and implementers.

## Table of contents
<!-- TOC -->

- [Ethereum 2.0 Phase 0 -- The Beacon Chain](#ethereum-20-phase-0----the-beacon-chain)
    - [Table of contents](#table-of-contents)
    - [Introduction](#introduction)
    - [Notation](#notation)
    - [Terminology](#terminology)
    - [Custom types](#custom-types)
    - [Constants](#constants)
    - [Configuration](#configuration)
        - [Misc](#misc)
        - [Gwei values](#gwei-values)
        - [Initial values](#initial-values)
        - [Time parameters](#time-parameters)
        - [State list lengths](#state-list-lengths)
        - [Rewards and penalties](#rewards-and-penalties)
        - [Max operations per block](#max-operations-per-block)
        - [Signature domains](#signature-domains)
    - [Containers](#containers)
        - [Misc dependencies](#misc-dependencies)
            - [`Fork`](#fork)
            - [`Checkpoint`](#checkpoint)
            - [`Validator`](#validator)
            - [`Crosslink`](#crosslink)
            - [`AttestationData`](#attestationdata)
            - [`AttestationDataAndCustodyBit`](#attestationdataandcustodybit)
            - [`IndexedAttestation`](#indexedattestation)
            - [`PendingAttestation`](#pendingattestation)
            - [`Eth1Data`](#eth1data)
            - [`HistoricalBatch`](#historicalbatch)
            - [`DepositData`](#depositdata)
            - [`BeaconBlockHeader`](#beaconblockheader)
        - [Beacon operations](#beacon-operations)
            - [`ProposerSlashing`](#proposerslashing)
            - [`AttesterSlashing`](#attesterslashing)
            - [`Attestation`](#attestation)
            - [`Deposit`](#deposit)
            - [`VoluntaryExit`](#voluntaryexit)
            - [`Transfer`](#transfer)
        - [Beacon blocks](#beacon-blocks)
            - [`BeaconBlockBody`](#beaconblockbody)
            - [`BeaconBlock`](#beaconblock)
        - [Beacon state](#beacon-state)
            - [`BeaconState`](#beaconstate)
    - [Helper functions](#helper-functions)
        - [`xor`](#xor)
        - [`hash`](#hash)
        - [`hash_tree_root`](#hash_tree_root)
        - [`signing_root`](#signing_root)
        - [`calc_merkle_tree_from_leaves`](#calc_merkle_tree_from_leaves)
        - [`get_merkle_root`](#get_merkle_root)
        - [`bls_domain`](#bls_domain)
        - [`slot_to_epoch`](#slot_to_epoch)
        - [`get_previous_epoch`](#get_previous_epoch)
        - [`get_current_epoch`](#get_current_epoch)
        - [`get_epoch_start_slot`](#get_epoch_start_slot)
        - [`is_active_validator`](#is_active_validator)
        - [`is_slashable_validator`](#is_slashable_validator)
        - [`get_active_validator_indices`](#get_active_validator_indices)
        - [`increase_balance`](#increase_balance)
        - [`decrease_balance`](#decrease_balance)
        - [`get_epoch_committee_count`](#get_epoch_committee_count)
        - [`get_shard_delta`](#get_shard_delta)
        - [`get_epoch_start_shard`](#get_epoch_start_shard)
        - [`get_attestation_data_slot`](#get_attestation_data_slot)
        - [`get_block_root_at_slot`](#get_block_root_at_slot)
        - [`get_block_root`](#get_block_root)
        - [`get_randao_mix`](#get_randao_mix)
        - [`get_active_index_root`](#get_active_index_root)
        - [`generate_seed`](#generate_seed)
        - [`get_beacon_proposer_index`](#get_beacon_proposer_index)
        - [`verify_merkle_branch`](#verify_merkle_branch)
        - [`get_shuffled_index`](#get_shuffled_index)
        - [`compute_committee`](#compute_committee)
        - [`get_crosslink_committee`](#get_crosslink_committee)
        - [`get_attesting_indices`](#get_attesting_indices)
        - [`int_to_bytes`](#int_to_bytes)
        - [`bytes_to_int`](#bytes_to_int)
        - [`get_total_balance`](#get_total_balance)
        - [`get_domain`](#get_domain)
        - [`convert_to_indexed`](#convert_to_indexed)
        - [`validate_indexed_attestation`](#validate_indexed_attestation)
        - [`is_slashable_attestation_data`](#is_slashable_attestation_data)
        - [`integer_squareroot`](#integer_squareroot)
        - [`get_delayed_activation_exit_epoch`](#get_delayed_activation_exit_epoch)
        - [`get_churn_limit`](#get_churn_limit)
        - [`bls_verify`](#bls_verify)
        - [`bls_verify_multiple`](#bls_verify_multiple)
        - [`bls_aggregate_pubkeys`](#bls_aggregate_pubkeys)
        - [Routines for updating validator status](#routines-for-updating-validator-status)
            - [`initiate_validator_exit`](#initiate_validator_exit)
            - [`slash_validator`](#slash_validator)
    - [Genesis](#genesis)
        - [Genesis trigger](#genesis-trigger)
        - [Genesis state](#genesis-state)
        - [Genesis block](#genesis-block)
    - [Beacon chain state transition function](#beacon-chain-state-transition-function)
        - [Epoch processing](#epoch-processing)
            - [Helper functions](#helper-functions-1)
            - [Justification and finalization](#justification-and-finalization)
            - [Crosslinks](#crosslinks)
            - [Rewards and penalties](#rewards-and-penalties-1)
            - [Registry updates](#registry-updates)
            - [Slashings](#slashings)
            - [Final updates](#final-updates)
        - [Block processing](#block-processing)
            - [Block header](#block-header)
            - [RANDAO](#randao)
            - [Eth1 data](#eth1-data)
            - [Operations](#operations)
                - [Proposer slashings](#proposer-slashings)
                - [Attester slashings](#attester-slashings)
                - [Attestations](#attestations)
                - [Deposits](#deposits)
                - [Voluntary exits](#voluntary-exits)
                - [Transfers](#transfers)

<!-- /TOC -->

## Introduction

This document represents the specification for Phase 0 of Ethereum 2.0 -- The Beacon Chain.

At the core of Ethereum 2.0 is a system chain called the "beacon chain". The beacon chain stores and manages the registry of [validators](#dfn-validator). In the initial deployment phases of Ethereum 2.0, the only mechanism to become a [validator](#dfn-validator) is to make a one-way ETH transaction to a deposit contract on Eth 1.0. Activation as a [validator](#dfn-validator) happens when Eth 1.0 deposit receipts are processed by the beacon chain, the activation balance is reached, and a queuing process is completed. Exit is either voluntary or done forcibly as a penalty for misbehavior.

The primary source of load on the beacon chain is "attestations". Attestations are simultaneously availability votes for a shard block and proof-of-stake votes for a beacon block. A sufficient number of attestations for the same shard block create a "crosslink", confirming the shard segment up to that shard block into the beacon chain. Crosslinks also serve as infrastructure for asynchronous cross-shard communication.

## Notation

Code snippets appearing in `this style` are to be interpreted as Python code.

## Terminology

* **Validator**<a id="dfn-validator"></a>—a registered participant in the beacon chain. You can become one by sending ether into the Eth 1.0 deposit contract.
* **Active validator**<a id="dfn-active-validator"></a>—an active participant in the Ethereum 2.0 consensus invited to, among other things, propose and attest to blocks and vote for crosslinks.
* **Committee**—a (pseudo-) randomly sampled subset of [active validators](#dfn-active-validator). When a committee is referred to collectively, as in "this committee attests to X", this is assumed to mean "some subset of that committee that contains enough [validators](#dfn-validator) that the protocol recognizes it as representing the committee".
* **Proposer**—the [validator](#dfn-validator) that creates a beacon chain block.
* **Attester**—a [validator](#dfn-validator) that is part of a committee that needs to sign off on a beacon chain block while simultaneously creating a link (crosslink) to a recent shard block on a particular shard chain.
* **Beacon chain**—the central proof-of-stake chain that is the base of the sharding system.
* **Shard chain**—one of the chains on which user transactions take place and account data is stored.
* **Block root**—a 32-byte Merkle root of a beacon chain block or shard chain block. Previously called "block hash".
* **Crosslink**—a set of signatures from a committee attesting to a block in a shard chain that can be included into the beacon chain. Crosslinks are the main means by which the beacon chain "learns about" the updated state of shard chains.
* **Slot**—a period during which one proposer has the ability to create a beacon chain block and some attesters have the ability to make attestations.
* **Epoch**—an aligned span of slots during which all [validators](#dfn-validator) get exactly one chance to make an attestation.
* **Finalized**, **justified**—see the [Casper FFG paper](https://arxiv.org/abs/1710.09437).
* **Withdrawal period**—the number of slots between a [validator](#dfn-validator) exit and the [validator](#dfn-validator) balance being withdrawable.
* **Genesis time**—the Unix time of the genesis beacon chain block at slot 0.

## Custom types

We define the following Python custom types for type hinting and readability:

| Name | SSZ equivalent | Description |
| - | - | - |
| `Slot` | `uint64` | a slot number |
| `Epoch` | `uint64` | an epoch number |
| `Shard` | `uint64` | a shard number |
| `ValidatorIndex` | `uint64` | a validator registry index |
| `Gwei` | `uint64` | an amount in Gwei |
| `Version` | `Bytes4` | a fork version number |
| `Hash` | `Bytes32` | a hashed result |
| `BLSPubkey` | `Bytes48` | a BLS12-381 public key |
| `BLSSignature` | `Bytes96` | a BLS12-381 signature |

## Constants

The following values are (non-configurable) constants used throughout the specification.

| Name | Value |
| - | - |
| `FAR_FUTURE_EPOCH` | `Epoch(2**64 - 1)` |
| `ZERO_HASH` | `Hash(b'\x00' * 32)` |
| `BASE_REWARDS_PER_EPOCH` | `5` |
| `DEPOSIT_CONTRACT_TREE_DEPTH` | `2**5` (= 32) |

## Configuration

*Note*: The default mainnet configuration values are included here for spec-design purposes. The different configurations for mainnet, testnets, and YAML-based testing can be found in the [`configs/constant_presets`](../../configs/constant_presets) directory. These configurations are updated for releases and may be out of sync during `dev` changes.

### Misc

| Name | Value |
| - | - |
| `SHARD_COUNT` | `2**10` (= 1,024) |
| `TARGET_COMMITTEE_SIZE` | `2**7` (= 128) |
| `MAX_INDICES_PER_ATTESTATION` | `2**12` (= 4,096) |
| `MIN_PER_EPOCH_CHURN_LIMIT` | `2**2` (= 4) |
| `CHURN_LIMIT_QUOTIENT` | `2**16` (= 65,536) |
| `SHUFFLE_ROUND_COUNT` | `90` |
<<<<<<< HEAD
| `GENESIS_ACTIVE_VALIDATOR_COUNT` | `2**16` (= 65,536) |
| `MIN_GENESIS_TIME` | `1578009600` (Jan 3, 2020) |
=======
| `JUSTIFICATION_BITS_LENGTH` | `4` |
>>>>>>> f0a8e392

* For the safety of crosslinks, `TARGET_COMMITTEE_SIZE` exceeds [the recommended minimum committee size of 111](https://vitalik.ca/files/Ithaca201807_Sharding.pdf); with sufficient active validators (at least `SLOTS_PER_EPOCH * TARGET_COMMITTEE_SIZE`), the shuffling algorithm ensures committee sizes of at least `TARGET_COMMITTEE_SIZE`. (Unbiasable randomness with a Verifiable Delay Function (VDF) will improve committee robustness and lower the safe minimum committee size.)

### Gwei values

| Name | Value |
| - | - |
| `MIN_DEPOSIT_AMOUNT` | `Gwei(2**0 * 10**9)` (= 1,000,000,000) |
| `MAX_EFFECTIVE_BALANCE` | `Gwei(2**5 * 10**9)` (= 32,000,000,000) |
| `EJECTION_BALANCE` | `Gwei(2**4 * 10**9)` (= 16,000,000,000) |
| `EFFECTIVE_BALANCE_INCREMENT` | `Gwei(2**0 * 10**9)` (= 1,000,000,000) |

### Initial values

| Name | Value |
| - | - |
| `GENESIS_SLOT` | `Slot(0)` |
| `GENESIS_EPOCH` | `Epoch(0)` |
| `BLS_WITHDRAWAL_PREFIX` | `0` |

### Time parameters

| Name | Value | Unit | Duration |
| - | - | :-: | :-: |
| `MIN_ATTESTATION_INCLUSION_DELAY` | `2**0` (= 1) | slots | 6 seconds |
| `SLOTS_PER_EPOCH` | `2**6` (= 64) | slots | 6.4 minutes |
| `MIN_SEED_LOOKAHEAD` | `2**0` (= 1) | epochs | 6.4 minutes |
| `ACTIVATION_EXIT_DELAY` | `2**2` (= 4) | epochs | 25.6 minutes |
| `SLOTS_PER_ETH1_VOTING_PERIOD` | `2**10` (= 1,024) | slots | ~1.7 hours |
| `SLOTS_PER_HISTORICAL_ROOT` | `2**13` (= 8,192) | slots | ~13 hours |
| `MIN_VALIDATOR_WITHDRAWABILITY_DELAY` | `2**8` (= 256) | epochs | ~27 hours |
| `PERSISTENT_COMMITTEE_PERIOD` | `2**11` (= 2,048)  | epochs | 9 days  |
| `MAX_EPOCHS_PER_CROSSLINK` | `2**6` (= 64) | epochs | ~7 hours |
| `MIN_EPOCHS_TO_INACTIVITY_PENALTY` | `2**2` (= 4) | epochs | 25.6 minutes |

* `MAX_EPOCHS_PER_CROSSLINK` should be a small constant times `SHARD_COUNT // SLOTS_PER_EPOCH`.

### State list lengths

| Name | Value | Unit | Duration |
| - | - | :-: | :-: |
| `EPOCHS_PER_HISTORICAL_VECTOR` | `2**16` (= 65,536) | epochs | ~0.8 years |
| `EPOCHS_PER_SLASHINGS_VECTOR` | `2**13` (= 8,192) | epochs | ~36 days |
| `HISTORICAL_ROOTS_LIMIT` | `2**24` (= 16,777,216) | historical roots | ~26,131 years |
| `VALIDATOR_REGISTRY_LIMIT` | `2**40` (= 1,099,511,627,776) | validator spots | |

### Rewards and penalties

| Name | Value |
| - | - |
| `BASE_REWARD_FACTOR` | `2**6` (= 64) |
| `WHISTLEBLOWER_REWARD_QUOTIENT` | `2**9` (= 512) |
| `PROPOSER_REWARD_QUOTIENT` | `2**3` (= 8) |
| `INACTIVITY_PENALTY_QUOTIENT` | `2**25` (= 33,554,432) |
| `MIN_SLASHING_PENALTY_QUOTIENT` | `2**5` (= 32) |

* The `INACTIVITY_PENALTY_QUOTIENT` equals `INVERSE_SQRT_E_DROP_TIME**2` where `INVERSE_SQRT_E_DROP_TIME := 2**12 epochs` (about 18 days) is the time it takes the inactivity penalty to reduce the balance of non-participating [validators](#dfn-validator) to about `1/sqrt(e) ~= 60.6%`. Indeed, the balance retained by offline [validators](#dfn-validator) after `n` epochs is about `(1 - 1/INACTIVITY_PENALTY_QUOTIENT)**(n**2/2)`; so after `INVERSE_SQRT_E_DROP_TIME` epochs, it is roughly `(1 - 1/INACTIVITY_PENALTY_QUOTIENT)**(INACTIVITY_PENALTY_QUOTIENT/2) ~= 1/sqrt(e)`.

### Max operations per block

| Name | Value |
| - | - |
| `MAX_PROPOSER_SLASHINGS` | `2**4` (= 16) |
| `MAX_ATTESTER_SLASHINGS` | `2**0` (= 1) |
| `MAX_ATTESTATIONS` | `2**7` (= 128) |
| `MAX_DEPOSITS` | `2**4` (= 16) |
| `MAX_VOLUNTARY_EXITS` | `2**4` (= 16) |
| `MAX_TRANSFERS` | `0` |

### Signature domains

| Name | Value |
| - | - |
| `DOMAIN_BEACON_PROPOSER` | `0` |
| `DOMAIN_RANDAO` | `1` |
| `DOMAIN_ATTESTATION` | `2` |
| `DOMAIN_DEPOSIT` | `3` |
| `DOMAIN_VOLUNTARY_EXIT` | `4` |
| `DOMAIN_TRANSFER` | `5` |

## Containers

The following types are [SimpleSerialize (SSZ)](../simple-serialize.md) containers.

*Note*: The definitions are ordered topologically to facilitate execution of the spec.

*Note*: Fields missing in container instantiations default to their zero value.

### Misc dependencies

#### `Fork`

```python
class Fork(Container):
    previous_version: Version
    current_version: Version
    epoch: Epoch  # Epoch of latest fork
```

#### `Checkpoint`

```python
class Checkpoint(Container):
    epoch: Epoch
    root: Hash
```

#### `Validator`

```python
class Validator(Container):
    pubkey: BLSPubkey
    withdrawal_credentials: Hash  # Commitment to pubkey for withdrawals and transfers
    effective_balance: Gwei  # Balance at stake
    slashed: boolean
    # Status epochs
    activation_eligibility_epoch: Epoch  # When criteria for activation were met
    activation_epoch: Epoch
    exit_epoch: Epoch
    withdrawable_epoch: Epoch  # When validator can withdraw or transfer funds
```

#### `Crosslink`

```python
class Crosslink(Container):
    shard: Shard
    parent_root: Hash
    # Crosslinking data
    start_epoch: Epoch
    end_epoch: Epoch
    data_root: Hash
```

#### `AttestationData`

```python
class AttestationData(Container):
    # LMD GHOST vote
    beacon_block_root: Hash
    # FFG vote
    source: Checkpoint
    target: Checkpoint
    # Crosslink vote
    crosslink: Crosslink
```

#### `AttestationDataAndCustodyBit`

```python
class AttestationDataAndCustodyBit(Container):
    data: AttestationData
    custody_bit: bit  # Challengeable bit (SSZ-bool, 1 byte) for the custody of crosslink data
```

#### `IndexedAttestation`

```python
class IndexedAttestation(Container):
    custody_bit_0_indices: List[ValidatorIndex, MAX_INDICES_PER_ATTESTATION]  # Indices with custody bit equal to 0
    custody_bit_1_indices: List[ValidatorIndex, MAX_INDICES_PER_ATTESTATION]  # Indices with custody bit equal to 1
    data: AttestationData
    signature: BLSSignature
```

#### `PendingAttestation`

```python
class PendingAttestation(Container):
    aggregation_bits: Bitlist[MAX_INDICES_PER_ATTESTATION]
    data: AttestationData
    inclusion_delay: Slot
    proposer_index: ValidatorIndex
```

#### `Eth1Data`

```python
class Eth1Data(Container):
    deposit_root: Hash
    deposit_count: uint64
    block_hash: Hash
```

#### `HistoricalBatch`

```python
class HistoricalBatch(Container):
    block_roots: Vector[Hash, SLOTS_PER_HISTORICAL_ROOT]
    state_roots: Vector[Hash, SLOTS_PER_HISTORICAL_ROOT]
```

#### `DepositData`

```python
class DepositData(Container):
    pubkey: BLSPubkey
    withdrawal_credentials: Hash
    amount: Gwei
    signature: BLSSignature
```

#### `BeaconBlockHeader`

```python
class BeaconBlockHeader(Container):
    slot: Slot
    parent_root: Hash
    state_root: Hash
    body_root: Hash
    signature: BLSSignature
```

### Beacon operations

#### `ProposerSlashing`

```python
class ProposerSlashing(Container):
    proposer_index: ValidatorIndex
    header_1: BeaconBlockHeader
    header_2: BeaconBlockHeader
```

#### `AttesterSlashing`

```python
class AttesterSlashing(Container):
    attestation_1: IndexedAttestation
    attestation_2: IndexedAttestation
```

#### `Attestation`

```python
class Attestation(Container):
    aggregation_bits: Bitlist[MAX_INDICES_PER_ATTESTATION]
    data: AttestationData
    custody_bits: Bitlist[MAX_INDICES_PER_ATTESTATION]
    signature: BLSSignature
```

#### `Deposit`

```python
class Deposit(Container):
    proof: Vector[Hash, DEPOSIT_CONTRACT_TREE_DEPTH + 1]  # Merkle path to deposit root
    data: DepositData
```

#### `VoluntaryExit`

```python
class VoluntaryExit(Container):
    epoch: Epoch  # Earliest epoch when voluntary exit can be processed
    validator_index: ValidatorIndex
    signature: BLSSignature
```

#### `Transfer`

```python
class Transfer(Container):
    sender: ValidatorIndex
    recipient: ValidatorIndex
    amount: Gwei
    fee: Gwei
    slot: Slot  # Slot at which transfer must be processed
    pubkey: BLSPubkey  # Withdrawal pubkey
    signature: BLSSignature  # Signature checked against withdrawal pubkey
```

### Beacon blocks

#### `BeaconBlockBody`

```python
class BeaconBlockBody(Container):
    randao_reveal: BLSSignature
    eth1_data: Eth1Data  # Eth1 data vote
    graffiti: Bytes32  # Arbitrary data
    # Operations
    proposer_slashings: List[ProposerSlashing, MAX_PROPOSER_SLASHINGS]
    attester_slashings: List[AttesterSlashing, MAX_ATTESTER_SLASHINGS]
    attestations: List[Attestation, MAX_ATTESTATIONS]
    deposits: List[Deposit, MAX_DEPOSITS]
    voluntary_exits: List[VoluntaryExit, MAX_VOLUNTARY_EXITS]
    transfers: List[Transfer, MAX_TRANSFERS]
```

#### `BeaconBlock`

```python
class BeaconBlock(Container):
    slot: Slot
    parent_root: Hash
    state_root: Hash
    body: BeaconBlockBody
    signature: BLSSignature
```

### Beacon state

#### `BeaconState`

```python
class BeaconState(Container):
    # Versioning
    genesis_time: uint64
    slot: Slot
    fork: Fork
    # History
    latest_block_header: BeaconBlockHeader
    block_roots: Vector[Hash, SLOTS_PER_HISTORICAL_ROOT]
    state_roots: Vector[Hash, SLOTS_PER_HISTORICAL_ROOT]
    historical_roots: List[Hash, HISTORICAL_ROOTS_LIMIT]
    # Eth1
    eth1_data: Eth1Data
    eth1_data_votes: List[Eth1Data, SLOTS_PER_ETH1_VOTING_PERIOD]
    eth1_deposit_index: uint64
    # Registry
    validators: List[Validator, VALIDATOR_REGISTRY_LIMIT]
    balances: List[Gwei, VALIDATOR_REGISTRY_LIMIT]
    # Shuffling
    start_shard: Shard
    randao_mixes: Vector[Hash, EPOCHS_PER_HISTORICAL_VECTOR]
    active_index_roots: Vector[Hash, EPOCHS_PER_HISTORICAL_VECTOR]  # Active registry digests for light clients
    # Slashings
    slashings: Vector[Gwei, EPOCHS_PER_SLASHINGS_VECTOR]  # Per-epoch sums of slashed effective balances
    # Attestations
    previous_epoch_attestations: List[PendingAttestation, MAX_ATTESTATIONS * SLOTS_PER_EPOCH]
    current_epoch_attestations: List[PendingAttestation, MAX_ATTESTATIONS * SLOTS_PER_EPOCH]
    # Crosslinks
    previous_crosslinks: Vector[Crosslink, SHARD_COUNT]  # Previous epoch snapshot
    current_crosslinks: Vector[Crosslink, SHARD_COUNT]
    # Finality
    justification_bits: Bitvector[JUSTIFICATION_BITS_LENGTH]  # Bit set for every recent justified epoch
    previous_justified_checkpoint: Checkpoint  # Previous epoch snapshot
    current_justified_checkpoint: Checkpoint
    finalized_checkpoint: Checkpoint
```

## Helper functions

*Note*: The definitions below are for specification purposes and are not necessarily optimal implementations.

### `xor`

```python
def xor(bytes1: Bytes32, bytes2: Bytes32) -> Bytes32:
    return Bytes32(a ^ b for a, b in zip(bytes1, bytes2))
```

### `hash`

The `hash` function is SHA256.

*Note*: We aim to migrate to a S[T/N]ARK-friendly hash function in a future Ethereum 2.0 deployment phase.

### `hash_tree_root`

`def hash_tree_root(object: SSZSerializable) -> Hash` is a function for hashing objects into a single root by utilizing a hash tree structure, as defined in the [SimpleSerialize spec](../simple-serialize.md#merkleization).

### `signing_root`

`def signing_root(object: Container) -> Hash` is a function for computing signing messages, as defined in the [SimpleSerialize spec](../simple-serialize.md#self-signed-containers).

### `calc_merkle_tree_from_leaves`

```python
zerohashes = [ZERO_HASH]
for layer in range(1, 100):
    zerohashes.append(hash(zerohashes[layer - 1] + zerohashes[layer - 1]))
def calc_merkle_tree_from_leaves(values: Sequence[Hash], layer_count: int=32) -> Sequence[Sequence[Hash]]:
    values = list(values)
    tree = [values[::]]
    for h in range(layer_count):
        if len(values) % 2 == 1:
            values.append(zerohashes[h])
        values = [hash(values[i] + values[i + 1]) for i in range(0, len(values), 2)]
        tree.append(values[::])
    return tree
```

### `get_merkle_root`

```python
def get_merkle_root(values: Sequence[Hash], pad_to: int=1) -> Hash:
    layer_count = int(log2(pad_to))
    if len(values) == 0:
        return zerohashes[layer_count]
    return calc_merkle_tree_from_leaves(values, layer_count)[-1][0]
```

### `bls_domain`

```python
def bls_domain(domain_type: int, fork_version: bytes=b'\x00\x00\x00\x00') -> int:
    """
    Return the bls domain given by the ``domain_type`` and optional 4 byte ``fork_version`` (defaults to zero).
    """
    return bytes_to_int(int_to_bytes(domain_type, length=4) + fork_version)
```

### `slot_to_epoch`

```python
def slot_to_epoch(slot: Slot) -> Epoch:
    """
    Return the epoch number of the given ``slot``.
    """
    return Epoch(slot // SLOTS_PER_EPOCH)
```

### `get_previous_epoch`

```python
def get_previous_epoch(state: BeaconState) -> Epoch:
    """`
    Return the previous epoch of the given ``state``.
    Return the current epoch if it's genesis epoch.
    """
    current_epoch = get_current_epoch(state)
    return GENESIS_EPOCH if current_epoch == GENESIS_EPOCH else Epoch(current_epoch - 1)
```

### `get_current_epoch`

```python
def get_current_epoch(state: BeaconState) -> Epoch:
    """
    Return the current epoch of the given ``state``.
    """
    return slot_to_epoch(state.slot)
```

### `get_epoch_start_slot`

```python
def get_epoch_start_slot(epoch: Epoch) -> Slot:
    """
    Return the starting slot of the given ``epoch``.
    """
    return Slot(epoch * SLOTS_PER_EPOCH)
```

### `is_active_validator`

```python
def is_active_validator(validator: Validator, epoch: Epoch) -> bool:
    """
    Check if ``validator`` is active.
    """
    return validator.activation_epoch <= epoch < validator.exit_epoch
```

### `is_slashable_validator`

```python
def is_slashable_validator(validator: Validator, epoch: Epoch) -> bool:
    """
    Check if ``validator`` is slashable.
    """
    return (not validator.slashed) and (validator.activation_epoch <= epoch < validator.withdrawable_epoch)
```

### `get_active_validator_indices`

```python
def get_active_validator_indices(state: BeaconState, epoch: Epoch) -> Sequence[ValidatorIndex]:
    """
    Get active validator indices at ``epoch``.
    """
    return [ValidatorIndex(i) for i, v in enumerate(state.validators) if is_active_validator(v, epoch)]
```

### `increase_balance`

```python
def increase_balance(state: BeaconState, index: ValidatorIndex, delta: Gwei) -> None:
    """
    Increase validator balance by ``delta``.
    """
    state.balances[index] += delta
```

### `decrease_balance`

```python
def decrease_balance(state: BeaconState, index: ValidatorIndex, delta: Gwei) -> None:
    """
    Decrease validator balance by ``delta`` with underflow protection.
    """
    state.balances[index] = 0 if delta > state.balances[index] else state.balances[index] - delta
```

### `get_epoch_committee_count`

```python
def get_epoch_committee_count(state: BeaconState, epoch: Epoch) -> int:
    """
    Return the number of committees at ``epoch``.
    """
    active_validator_indices = get_active_validator_indices(state, epoch)
    return max(
        1,
        min(
            SHARD_COUNT // SLOTS_PER_EPOCH,
            len(active_validator_indices) // SLOTS_PER_EPOCH // TARGET_COMMITTEE_SIZE,
        )
    ) * SLOTS_PER_EPOCH
```

### `get_shard_delta`

```python
def get_shard_delta(state: BeaconState, epoch: Epoch) -> int:
    """
    Return the number of shards to increment ``state.start_shard`` during ``epoch``.
    """
    return min(get_epoch_committee_count(state, epoch), SHARD_COUNT - SHARD_COUNT // SLOTS_PER_EPOCH)
```

### `get_epoch_start_shard`

```python
def get_epoch_start_shard(state: BeaconState, epoch: Epoch) -> Shard:
    assert epoch <= get_current_epoch(state) + 1
    check_epoch = Epoch(get_current_epoch(state) + 1)
    shard = Shard((state.start_shard + get_shard_delta(state, get_current_epoch(state))) % SHARD_COUNT)
    while check_epoch > epoch:
        check_epoch -= Epoch(1)
        shard = Shard((shard + SHARD_COUNT - get_shard_delta(state, check_epoch)) % SHARD_COUNT)
    return shard
```

### `get_attestation_data_slot`

```python
def get_attestation_data_slot(state: BeaconState, data: AttestationData) -> Slot:
    committee_count = get_epoch_committee_count(state, data.target.epoch)
    offset = (data.crosslink.shard + SHARD_COUNT - get_epoch_start_shard(state, data.target.epoch)) % SHARD_COUNT
    return Slot(get_epoch_start_slot(data.target.epoch) + offset // (committee_count // SLOTS_PER_EPOCH))
```

### `get_block_root_at_slot`

```python
def get_block_root_at_slot(state: BeaconState,
                           slot: Slot) -> Hash:
    """
    Return the block root at a recent ``slot``.
    """
    assert slot < state.slot <= slot + SLOTS_PER_HISTORICAL_ROOT
    return state.block_roots[slot % SLOTS_PER_HISTORICAL_ROOT]
```

### `get_block_root`

```python
def get_block_root(state: BeaconState,
                   epoch: Epoch) -> Hash:
    """
    Return the block root at a recent ``epoch``.
    """
    return get_block_root_at_slot(state, get_epoch_start_slot(epoch))
```

### `get_randao_mix`

```python
def get_randao_mix(state: BeaconState,
                   epoch: Epoch) -> Hash:
    """
    Return the randao mix at a recent ``epoch``.
    ``epoch`` expected to be between (current_epoch - EPOCHS_PER_HISTORICAL_VECTOR, current_epoch].
    """
    return state.randao_mixes[epoch % EPOCHS_PER_HISTORICAL_VECTOR]
```

### `get_active_index_root`

```python
def get_active_index_root(state: BeaconState,
                          epoch: Epoch) -> Hash:
    """
    Return the index root at a recent ``epoch``.
    ``epoch`` expected to be between
    (current_epoch - EPOCHS_PER_HISTORICAL_VECTOR + ACTIVATION_EXIT_DELAY, current_epoch + ACTIVATION_EXIT_DELAY].
    """
    return state.active_index_roots[epoch % EPOCHS_PER_HISTORICAL_VECTOR]
```

### `generate_seed`

```python
def generate_seed(state: BeaconState,
                  epoch: Epoch) -> Hash:
    """
    Generate a seed for the given ``epoch``.
    """
    return hash(
        get_randao_mix(state, Epoch(epoch + EPOCHS_PER_HISTORICAL_VECTOR - MIN_SEED_LOOKAHEAD)) +
        get_active_index_root(state, epoch) +
        int_to_bytes(epoch, length=32)
    )
```

### `get_beacon_proposer_index`

```python
def get_beacon_proposer_index(state: BeaconState) -> ValidatorIndex:
    """
    Return the current beacon proposer index.
    """
    epoch = get_current_epoch(state)
    committees_per_slot = get_epoch_committee_count(state, epoch) // SLOTS_PER_EPOCH
    offset = committees_per_slot * (state.slot % SLOTS_PER_EPOCH)
    shard = Shard((get_epoch_start_shard(state, epoch) + offset) % SHARD_COUNT)
    first_committee = get_crosslink_committee(state, epoch, shard)
    MAX_RANDOM_BYTE = 2**8 - 1
    seed = generate_seed(state, epoch)
    i = 0
    while True:
        candidate_index = first_committee[(epoch + i) % len(first_committee)]
        random_byte = hash(seed + int_to_bytes(i // 32, length=8))[i % 32]
        effective_balance = state.validators[candidate_index].effective_balance
        if effective_balance * MAX_RANDOM_BYTE >= MAX_EFFECTIVE_BALANCE * random_byte:
            return ValidatorIndex(candidate_index)
        i += 1
```

### `verify_merkle_branch`

```python
def verify_merkle_branch(leaf: Hash, proof: Sequence[Hash], depth: int, index: int, root: Hash) -> bool:
    """
    Verify that the given ``leaf`` is on the merkle branch ``proof``
    starting with the given ``root``.
    """
    value = leaf
    for i in range(depth):
        if index // (2**i) % 2:
            value = hash(proof[i] + value)
        else:
            value = hash(value + proof[i])
    return value == root
```

### `get_shuffled_index`

```python
def get_shuffled_index(index: ValidatorIndex, index_count: int, seed: Hash) -> ValidatorIndex:
    """
    Return the shuffled validator index corresponding to ``seed`` (and ``index_count``).
    """
    assert index < index_count
    assert index_count <= 2**40

    # Swap or not (https://link.springer.com/content/pdf/10.1007%2F978-3-642-32009-5_1.pdf)
    # See the 'generalized domain' algorithm on page 3
    for current_round in range(SHUFFLE_ROUND_COUNT):
        pivot = bytes_to_int(hash(seed + int_to_bytes(current_round, length=1))[0:8]) % index_count
        flip = ValidatorIndex((pivot + index_count - index) % index_count)
        position = max(index, flip)
        source = hash(
            seed + int_to_bytes(current_round, length=1) +
            int_to_bytes(position // 256, length=4)
        )
        byte = source[(position % 256) // 8]
        bit = (byte >> (position % 8)) % 2
        index = flip if bit else index

    return ValidatorIndex(index)
```

### `compute_committee`

```python
def compute_committee(indices: Sequence[ValidatorIndex],
                      seed: Hash, index: int, count: int) -> Sequence[ValidatorIndex]:
    start = (len(indices) * index) // count
    end = (len(indices) * (index + 1)) // count
    return [indices[get_shuffled_index(ValidatorIndex(i), len(indices), seed)] for i in range(start, end)]
```

### `get_crosslink_committee`

```python
def get_crosslink_committee(state: BeaconState, epoch: Epoch, shard: Shard) -> Sequence[ValidatorIndex]:
    return compute_committee(
        indices=get_active_validator_indices(state, epoch),
        seed=generate_seed(state, epoch),
        index=(shard + SHARD_COUNT - get_epoch_start_shard(state, epoch)) % SHARD_COUNT,
        count=get_epoch_committee_count(state, epoch),
    )
```

### `get_attesting_indices`

```python
def get_attesting_indices(state: BeaconState,
                          data: AttestationData,
                          bits: Bitlist[MAX_INDICES_PER_ATTESTATION]) -> Set[ValidatorIndex]:
    """
    Return the set of attesting indices corresponding to ``data`` and ``bitfield``.
    """
    committee = get_crosslink_committee(state, data.target.epoch, data.crosslink.shard)
    return set(index for i, index in enumerate(committee) if bits[i])
```

### `int_to_bytes`

```python
def int_to_bytes(integer: int, length: int) -> bytes:
    return integer.to_bytes(length, 'little')
```

### `bytes_to_int`

```python
def bytes_to_int(data: bytes) -> int:
    return int.from_bytes(data, 'little')
```

### `get_total_balance`

```python
def get_total_balance(state: BeaconState, indices: Set[ValidatorIndex]) -> Gwei:
    """
    Return the combined effective balance of the ``indices``. (1 Gwei minimum to avoid divisions by zero.)
    """
    return Gwei(max(sum([state.validators[index].effective_balance for index in indices]), 1))
```

### `get_domain`

```python
def get_domain(state: BeaconState,
               domain_type: int,
               message_epoch: Epoch=None) -> int:
    """
    Return the signature domain (fork version concatenated with domain type) of a message.
    """
    epoch = get_current_epoch(state) if message_epoch is None else message_epoch
    fork_version = state.fork.previous_version if epoch < state.fork.epoch else state.fork.current_version
    return bls_domain(domain_type, fork_version)
```

### `convert_to_indexed`

```python
def convert_to_indexed(state: BeaconState, attestation: Attestation) -> IndexedAttestation:
    """
    Convert ``attestation`` to (almost) indexed-verifiable form.
    """
    attesting_indices = get_attesting_indices(state, attestation.data, attestation.aggregation_bits)
    custody_bit_1_indices = get_attesting_indices(state, attestation.data, attestation.custody_bits)
    assert custody_bit_1_indices.issubset(attesting_indices)
    custody_bit_0_indices = attesting_indices.difference(custody_bit_1_indices)

    return IndexedAttestation(
        custody_bit_0_indices=sorted(custody_bit_0_indices),
        custody_bit_1_indices=sorted(custody_bit_1_indices),
        data=attestation.data,
        signature=attestation.signature,
    )
```

### `validate_indexed_attestation`

```python
def validate_indexed_attestation(state: BeaconState, indexed_attestation: IndexedAttestation) -> None:
    """
    Verify validity of ``indexed_attestation``.
    """
    bit_0_indices = indexed_attestation.custody_bit_0_indices
    bit_1_indices = indexed_attestation.custody_bit_1_indices

    # Verify no index has custody bit equal to 1 [to be removed in phase 1]
    assert len(bit_1_indices) == 0
    # Verify max number of indices
    assert len(bit_0_indices) + len(bit_1_indices) <= MAX_INDICES_PER_ATTESTATION
    # Verify index sets are disjoint
    assert len(set(bit_0_indices).intersection(bit_1_indices)) == 0
    # Verify indices are sorted
    assert bit_0_indices == sorted(bit_0_indices) and bit_1_indices == sorted(bit_1_indices)
    # Verify aggregate signature
    assert bls_verify_multiple(
        pubkeys=[
            bls_aggregate_pubkeys([state.validators[i].pubkey for i in bit_0_indices]),
            bls_aggregate_pubkeys([state.validators[i].pubkey for i in bit_1_indices]),
        ],
        message_hashes=[
            hash_tree_root(AttestationDataAndCustodyBit(data=indexed_attestation.data, custody_bit=0b0)),
            hash_tree_root(AttestationDataAndCustodyBit(data=indexed_attestation.data, custody_bit=0b1)),
        ],
        signature=indexed_attestation.signature,
        domain=get_domain(state, DOMAIN_ATTESTATION, indexed_attestation.data.target.epoch),
    )
```

### `is_slashable_attestation_data`

```python
def is_slashable_attestation_data(data_1: AttestationData, data_2: AttestationData) -> bool:
    """
    Check if ``data_1`` and ``data_2`` are slashable according to Casper FFG rules.
    """
    return (
        # Double vote
        (data_1 != data_2 and data_1.target.epoch == data_2.target.epoch) or
        # Surround vote
        (data_1.source.epoch < data_2.source.epoch and data_2.target.epoch < data_1.target.epoch)
    )
```

### `integer_squareroot`

```python
def integer_squareroot(n: int) -> int:
    """
    The largest integer ``x`` such that ``x**2`` is less than or equal to ``n``.
    """
    assert n >= 0
    x = n
    y = (x + 1) // 2
    while y < x:
        x = y
        y = (x + n // x) // 2
    return x
```

### `get_delayed_activation_exit_epoch`

```python
def get_delayed_activation_exit_epoch(epoch: Epoch) -> Epoch:
    """
    Return the epoch at which an activation or exit triggered in ``epoch`` takes effect.
    """
    return Epoch(epoch + 1 + ACTIVATION_EXIT_DELAY)
```

### `get_churn_limit`

```python
def get_churn_limit(state: BeaconState) -> int:
    """
    Return the churn limit based on the active validator count.
    """
    return max(
        MIN_PER_EPOCH_CHURN_LIMIT,
        len(get_active_validator_indices(state, get_current_epoch(state))) // CHURN_LIMIT_QUOTIENT
    )
```

### `bls_verify`

`bls_verify` is a function for verifying a BLS signature, as defined in the [BLS Signature spec](../bls_signature.md#bls_verify).

### `bls_verify_multiple`

`bls_verify_multiple` is a function for verifying a BLS signature constructed from multiple messages, as defined in the [BLS Signature spec](../bls_signature.md#bls_verify_multiple).

### `bls_aggregate_pubkeys`

`bls_aggregate_pubkeys` is a function for aggregating multiple BLS public keys into a single aggregate key, as defined in the [BLS Signature spec](../bls_signature.md#bls_aggregate_pubkeys).

### Routines for updating validator status

*Note*: All functions in this section mutate `state`.

#### `initiate_validator_exit`

```python
def initiate_validator_exit(state: BeaconState, index: ValidatorIndex) -> None:
    """
    Initiate the exit of the validator of the given ``index``.
    """
    # Return if validator already initiated exit
    validator = state.validators[index]
    if validator.exit_epoch != FAR_FUTURE_EPOCH:
        return

    # Compute exit queue epoch
    exit_epochs = [v.exit_epoch for v in state.validators if v.exit_epoch != FAR_FUTURE_EPOCH]
    exit_queue_epoch = max(exit_epochs + [get_delayed_activation_exit_epoch(get_current_epoch(state))])
    exit_queue_churn = len([v for v in state.validators if v.exit_epoch == exit_queue_epoch])
    if exit_queue_churn >= get_churn_limit(state):
        exit_queue_epoch += Epoch(1)

    # Set validator exit epoch and withdrawable epoch
    validator.exit_epoch = exit_queue_epoch
    validator.withdrawable_epoch = Epoch(validator.exit_epoch + MIN_VALIDATOR_WITHDRAWABILITY_DELAY)
```

#### `slash_validator`

```python
def slash_validator(state: BeaconState,
                    slashed_index: ValidatorIndex,
                    whistleblower_index: ValidatorIndex=None) -> None:
    """
    Slash the validator with index ``slashed_index``.
    """
    epoch = get_current_epoch(state)
    initiate_validator_exit(state, slashed_index)
    validator = state.validators[slashed_index]
    validator.slashed = True
    validator.withdrawable_epoch = max(validator.withdrawable_epoch, Epoch(epoch + EPOCHS_PER_SLASHINGS_VECTOR))
    state.slashings[epoch % EPOCHS_PER_SLASHINGS_VECTOR] += validator.effective_balance
    decrease_balance(state, slashed_index, validator.effective_balance // MIN_SLASHING_PENALTY_QUOTIENT)

    # Apply proposer and whistleblower rewards
    proposer_index = get_beacon_proposer_index(state)
    if whistleblower_index is None:
        whistleblower_index = proposer_index
    whistleblower_reward = Gwei(validator.effective_balance // WHISTLEBLOWER_REWARD_QUOTIENT)
    proposer_reward = Gwei(whistleblower_reward // PROPOSER_REWARD_QUOTIENT)
    increase_balance(state, proposer_index, proposer_reward)
    increase_balance(state, whistleblower_index, whistleblower_reward - proposer_reward)
```

## Genesis

### Genesis trigger

Before genesis has been triggered and for every Eth 1.0 block call `is_genesis_trigger(deposits, time)` where:

* `deposits` is the list of all deposits up to the Eth 1.0 block, ordered chronologically
* `time` is the Unix time of the Eth 1.0 block

When `is_genesis_trigger(deposits, time) is True` for the first time let:

* `genesis_deposits = deposits`
* `genesis_time = time - time % SECONDS_PER_DAY + 2 * SECONDS_PER_DAY` where `SECONDS_PER_DAY = 86400`
* `genesis_eth1_block_hash` is the Eth 1.0 block hash that emitted the log for the last deposit in `deposits`

*Note*: The function `is_genesis_trigger` has yet to be agreed upon by the community, and can be updated as necessary. We define the following testing placeholder:

```python
def is_genesis_trigger(deposits: List[Deposit, 2**DEPOSIT_CONTRACT_TREE_DEPTH], time: uint64) -> bool:
    SECONDS_PER_DAY = 86400
    # Do not deploy too early
    if time - time % SECONDS_PER_DAY + 2 * SECONDS_PER_DAY < MIN_GENESIS_TIME:
        return False

    # Process deposits
    state = BeaconState()
    leaves = list(map(lambda deposit: hash_tree_root(deposit.data), deposits))
    for deposit_index, deposit in enumerate(deposits):
        state.eth1_data.deposit_root = get_merkle_root(leaves[:deposit_index + 1], 2**DEPOSIT_CONTRACT_TREE_DEPTH)
        state.eth1_data.deposit_count = deposit_index + 1
        state.eth1_deposit_index = deposit_index
        process_deposit(state, deposit)

    # Count active validators at genesis
    active_validator_count = 0
    for validator in state.validators:
        if validator.effective_balance == MAX_EFFECTIVE_BALANCE:
            active_validator_count += 1

    # Check effective balance to trigger genesis
    return active_validator_count >= GENESIS_ACTIVE_VALIDATOR_COUNT
```

### Genesis state

Let `genesis_state = get_genesis_beacon_state(genesis_deposits, genesis_time, genesis_eth1_block_hash)`.

```python
def get_genesis_beacon_state(deposits: Sequence[Deposit], genesis_time: int, genesis_eth1_block_hash: Hash) -> BeaconState:
    state = BeaconState(
        genesis_time=genesis_time,
        eth1_data=Eth1Data(block_hash=genesis_eth1_block_hash),
        latest_block_header=BeaconBlockHeader(body_root=hash_tree_root(BeaconBlockBody())),
    )

    # Process genesis deposits
    leaves = list(map(lambda deposit: hash_tree_root(deposit.data), deposits))
    for deposit_index, deposit in enumerate(deposits):
        state.eth1_data.deposit_root = get_merkle_root(leaves[:deposit_index + 1], 2**DEPOSIT_CONTRACT_TREE_DEPTH)
        state.eth1_data.deposit_count = deposit_index + 1
        state.eth1_deposit_index = deposit_index
        process_deposit(state, deposit)

    # Process genesis activations
    for validator in state.validators:
        if validator.effective_balance == MAX_EFFECTIVE_BALANCE:
            validator.activation_eligibility_epoch = GENESIS_EPOCH
            validator.activation_epoch = GENESIS_EPOCH

    # Populate active_index_roots
    genesis_active_index_root = hash_tree_root(
        List[ValidatorIndex, VALIDATOR_REGISTRY_LIMIT](get_active_validator_indices(state, GENESIS_EPOCH))
    )
    for index in range(EPOCHS_PER_HISTORICAL_VECTOR):
        state.active_index_roots[index] = genesis_active_index_root

    return state
```

### Genesis block

Let `genesis_block = BeaconBlock(state_root=hash_tree_root(genesis_state))`.

## Beacon chain state transition function

The post-state corresponding to a pre-state `state` and a block `block` is defined as `state_transition(state, block)`. State transitions that trigger an unhandled excpetion (e.g. a failed `assert` or an out-of-range list access) are considered invalid.

```python
def state_transition(state: BeaconState, block: BeaconBlock, validate_state_root: bool=False) -> BeaconState:
    # Process slots (including those with no blocks) since block
    process_slots(state, block.slot)
    # Process block
    process_block(state, block)
    # Validate state root (`validate_state_root == True` in production)
    if validate_state_root:
        assert block.state_root == hash_tree_root(state)
    # Return post-state
    return state
```

```python
def process_slots(state: BeaconState, slot: Slot) -> None:
    assert state.slot <= slot
    while state.slot < slot:
        process_slot(state)
        # Process epoch on the first slot of the next epoch
        if (state.slot + 1) % SLOTS_PER_EPOCH == 0:
            process_epoch(state)
        state.slot += Slot(1)
```

```python
def process_slot(state: BeaconState) -> None:
    # Cache state root
    previous_state_root = hash_tree_root(state)
    state.state_roots[state.slot % SLOTS_PER_HISTORICAL_ROOT] = previous_state_root

    # Cache latest block header state root
    if state.latest_block_header.state_root == ZERO_HASH:
        state.latest_block_header.state_root = previous_state_root

    # Cache block root
    previous_block_root = signing_root(state.latest_block_header)
    state.block_roots[state.slot % SLOTS_PER_HISTORICAL_ROOT] = previous_block_root
```

### Epoch processing

*Note*: The `# @LabelHere` lines below are placeholders to show that code will be inserted here in a future phase.

```python
def process_epoch(state: BeaconState) -> None:
    process_justification_and_finalization(state)
    process_crosslinks(state)
    process_rewards_and_penalties(state)
    process_registry_updates(state)
    # @process_reveal_deadlines
    # @process_challenge_deadlines
    process_slashings(state)
    process_final_updates(state)
    # @after_process_final_updates
```

#### Helper functions

```python
def get_total_active_balance(state: BeaconState) -> Gwei:
    return get_total_balance(state, set(get_active_validator_indices(state, get_current_epoch(state))))
```

```python
def get_matching_source_attestations(state: BeaconState, epoch: Epoch) -> Sequence[PendingAttestation]:
    assert epoch in (get_previous_epoch(state), get_current_epoch(state))
    return state.current_epoch_attestations if epoch == get_current_epoch(state) else state.previous_epoch_attestations
```

```python
def get_matching_target_attestations(state: BeaconState, epoch: Epoch) -> Sequence[PendingAttestation]:
    return [
        a for a in get_matching_source_attestations(state, epoch)
        if a.data.target.root == get_block_root(state, epoch)
    ]
```

```python
def get_matching_head_attestations(state: BeaconState, epoch: Epoch) -> Sequence[PendingAttestation]:
    return [
        a for a in get_matching_source_attestations(state, epoch)
        if a.data.beacon_block_root == get_block_root_at_slot(state, get_attestation_data_slot(state, a.data))
    ]
```

```python
def get_unslashed_attesting_indices(state: BeaconState,
                                    attestations: Sequence[PendingAttestation]) -> Set[ValidatorIndex]:
    output = set()  # type: Set[ValidatorIndex]
    for a in attestations:
        output = output.union(get_attesting_indices(state, a.data, a.aggregation_bits))
    return set(filter(lambda index: not state.validators[index].slashed, list(output)))
```

```python
def get_attesting_balance(state: BeaconState, attestations: Sequence[PendingAttestation]) -> Gwei:
    return get_total_balance(state, get_unslashed_attesting_indices(state, attestations))
```

```python
def get_winning_crosslink_and_attesting_indices(state: BeaconState,
                                                epoch: Epoch,
                                                shard: Shard) -> Tuple[Crosslink, Set[ValidatorIndex]]:
    attestations = [a for a in get_matching_source_attestations(state, epoch) if a.data.crosslink.shard == shard]
    crosslinks = list(filter(
        lambda c: hash_tree_root(state.current_crosslinks[shard]) in (c.parent_root, hash_tree_root(c)),
        [a.data.crosslink for a in attestations]
    ))
    # Winning crosslink has the crosslink data root with the most balance voting for it (ties broken lexicographically)
    winning_crosslink = max(crosslinks, key=lambda c: (
        get_attesting_balance(state, [a for a in attestations if a.data.crosslink == c]), c.data_root
    ), default=Crosslink())
    winning_attestations = [a for a in attestations if a.data.crosslink == winning_crosslink]
    return winning_crosslink, get_unslashed_attesting_indices(state, winning_attestations)
```

#### Justification and finalization

```python
def process_justification_and_finalization(state: BeaconState) -> None:
    if get_current_epoch(state) <= GENESIS_EPOCH + 1:
        return

    previous_epoch = get_previous_epoch(state)
    current_epoch = get_current_epoch(state)
    old_previous_justified_checkpoint = state.previous_justified_checkpoint
    old_current_justified_checkpoint = state.current_justified_checkpoint

    # Process justifications
    state.previous_justified_checkpoint = state.current_justified_checkpoint
    state.justification_bits[1:] = state.justification_bits[:-1]
    state.justification_bits[0] = 0b0
    matching_target_attestations = get_matching_target_attestations(state, previous_epoch)  # Previous epoch
    if get_attesting_balance(state, matching_target_attestations) * 3 >= get_total_active_balance(state) * 2:
        state.current_justified_checkpoint = Checkpoint(epoch=previous_epoch,
                                                        root=get_block_root(state, previous_epoch))
        state.justification_bits[1] = 0b1
    matching_target_attestations = get_matching_target_attestations(state, current_epoch)  # Current epoch
    if get_attesting_balance(state, matching_target_attestations) * 3 >= get_total_active_balance(state) * 2:
        state.current_justified_checkpoint = Checkpoint(epoch=current_epoch,
                                                        root=get_block_root(state, current_epoch))
        state.justification_bits[0] = 0b1

    # Process finalizations
    bits = state.justification_bits
    # The 2nd/3rd/4th most recent epochs are justified, the 2nd using the 4th as source
    if all(bits[1:4]) and old_previous_justified_checkpoint.epoch + 3 == current_epoch:
        state.finalized_checkpoint = old_previous_justified_checkpoint
    # The 2nd/3rd most recent epochs are justified, the 2nd using the 3rd as source
    if all(bits[1:3]) and old_previous_justified_checkpoint.epoch + 2 == current_epoch:
        state.finalized_checkpoint = old_previous_justified_checkpoint
    # The 1st/2nd/3rd most recent epochs are justified, the 1st using the 3rd as source
    if all(bits[0:3]) and old_current_justified_checkpoint.epoch + 2 == current_epoch:
        state.finalized_checkpoint = old_current_justified_checkpoint
    # The 1st/2nd most recent epochs are justified, the 1st using the 2nd as source
    if all(bits[0:2]) and old_current_justified_checkpoint.epoch + 1 == current_epoch:
        state.finalized_checkpoint = old_current_justified_checkpoint
```

#### Crosslinks

```python
def process_crosslinks(state: BeaconState) -> None:
    state.previous_crosslinks = [c for c in state.current_crosslinks]
    for epoch in (get_previous_epoch(state), get_current_epoch(state)):
        for offset in range(get_epoch_committee_count(state, epoch)):
            shard = Shard((get_epoch_start_shard(state, epoch) + offset) % SHARD_COUNT)
            crosslink_committee = set(get_crosslink_committee(state, epoch, shard))
            winning_crosslink, attesting_indices = get_winning_crosslink_and_attesting_indices(state, epoch, shard)
            if 3 * get_total_balance(state, attesting_indices) >= 2 * get_total_balance(state, crosslink_committee):
                state.current_crosslinks[shard] = winning_crosslink
```

#### Rewards and penalties

```python
def get_base_reward(state: BeaconState, index: ValidatorIndex) -> Gwei:
    total_balance = get_total_active_balance(state)
    effective_balance = state.validators[index].effective_balance
    return Gwei(effective_balance * BASE_REWARD_FACTOR // integer_squareroot(total_balance) // BASE_REWARDS_PER_EPOCH)
```

```python
def get_attestation_deltas(state: BeaconState) -> Tuple[Sequence[Gwei], Sequence[Gwei]]:
    previous_epoch = get_previous_epoch(state)
    total_balance = get_total_active_balance(state)
    rewards = [Gwei(0) for _ in range(len(state.validators))]
    penalties = [Gwei(0) for _ in range(len(state.validators))]
    eligible_validator_indices = [
        ValidatorIndex(index) for index, v in enumerate(state.validators)
        if is_active_validator(v, previous_epoch) or (v.slashed and previous_epoch + 1 < v.withdrawable_epoch)
    ]

    # Micro-incentives for matching FFG source, FFG target, and head
    matching_source_attestations = get_matching_source_attestations(state, previous_epoch)
    matching_target_attestations = get_matching_target_attestations(state, previous_epoch)
    matching_head_attestations = get_matching_head_attestations(state, previous_epoch)
    for attestations in (matching_source_attestations, matching_target_attestations, matching_head_attestations):
        unslashed_attesting_indices = get_unslashed_attesting_indices(state, attestations)
        attesting_balance = get_total_balance(state, unslashed_attesting_indices)
        for index in eligible_validator_indices:
            if index in unslashed_attesting_indices:
                rewards[index] += get_base_reward(state, index) * attesting_balance // total_balance
            else:
                penalties[index] += get_base_reward(state, index)

    # Proposer and inclusion delay micro-rewards
    for index in get_unslashed_attesting_indices(state, matching_source_attestations):
        index = ValidatorIndex(index)
        attestation = min([
            a for a in matching_source_attestations
            if index in get_attesting_indices(state, a.data, a.aggregation_bits)
        ], key=lambda a: a.inclusion_delay)
        proposer_reward = Gwei(get_base_reward(state, index) // PROPOSER_REWARD_QUOTIENT)
        rewards[attestation.proposer_index] += proposer_reward
        max_attester_reward = get_base_reward(state, index) - proposer_reward
        rewards[index] += Gwei(max_attester_reward * MIN_ATTESTATION_INCLUSION_DELAY // attestation.inclusion_delay)

    # Inactivity penalty
    finality_delay = previous_epoch - state.finalized_checkpoint.epoch
    if finality_delay > MIN_EPOCHS_TO_INACTIVITY_PENALTY:
        matching_target_attesting_indices = get_unslashed_attesting_indices(state, matching_target_attestations)
        for index in eligible_validator_indices:
            index = ValidatorIndex(index)
            penalties[index] += Gwei(BASE_REWARDS_PER_EPOCH * get_base_reward(state, index))
            if index not in matching_target_attesting_indices:
                penalties[index] += Gwei(
                    state.validators[index].effective_balance * finality_delay // INACTIVITY_PENALTY_QUOTIENT
                )

    return rewards, penalties
```

```python
def get_crosslink_deltas(state: BeaconState) -> Tuple[Sequence[Gwei], Sequence[Gwei]]:
    rewards = [Gwei(0) for _ in range(len(state.validators))]
    penalties = [Gwei(0) for _ in range(len(state.validators))]
    epoch = get_previous_epoch(state)
    for offset in range(get_epoch_committee_count(state, epoch)):
        shard = Shard((get_epoch_start_shard(state, epoch) + offset) % SHARD_COUNT)
        crosslink_committee = set(get_crosslink_committee(state, epoch, shard))
        winning_crosslink, attesting_indices = get_winning_crosslink_and_attesting_indices(state, epoch, shard)
        attesting_balance = get_total_balance(state, attesting_indices)
        committee_balance = get_total_balance(state, crosslink_committee)
        for index in crosslink_committee:
            base_reward = get_base_reward(state, index)
            if index in attesting_indices:
                rewards[index] += base_reward * attesting_balance // committee_balance
            else:
                penalties[index] += base_reward
    return rewards, penalties
```

```python
def process_rewards_and_penalties(state: BeaconState) -> None:
    if get_current_epoch(state) == GENESIS_EPOCH:
        return

    rewards1, penalties1 = get_attestation_deltas(state)
    rewards2, penalties2 = get_crosslink_deltas(state)
    for index in range(len(state.validators)):
        increase_balance(state, ValidatorIndex(index), rewards1[index] + rewards2[index])
        decrease_balance(state, ValidatorIndex(index), penalties1[index] + penalties2[index])
```

#### Registry updates

```python
def process_registry_updates(state: BeaconState) -> None:
    # Process activation eligibility and ejections
    for index, validator in enumerate(state.validators):
        if (
            validator.activation_eligibility_epoch == FAR_FUTURE_EPOCH and
            validator.effective_balance == MAX_EFFECTIVE_BALANCE
        ):
            validator.activation_eligibility_epoch = get_current_epoch(state)

        if is_active_validator(validator, get_current_epoch(state)) and validator.effective_balance <= EJECTION_BALANCE:
            initiate_validator_exit(state, ValidatorIndex(index))

    # Queue validators eligible for activation and not dequeued for activation prior to finalized epoch
    activation_queue = sorted([
        index for index, validator in enumerate(state.validators) if
        validator.activation_eligibility_epoch != FAR_FUTURE_EPOCH and
        validator.activation_epoch >= get_delayed_activation_exit_epoch(state.finalized_checkpoint.epoch)
    ], key=lambda index: state.validators[index].activation_eligibility_epoch)
    # Dequeued validators for activation up to churn limit (without resetting activation epoch)
    for index in activation_queue[:get_churn_limit(state)]:
        validator = state.validators[index]
        if validator.activation_epoch == FAR_FUTURE_EPOCH:
            validator.activation_epoch = get_delayed_activation_exit_epoch(get_current_epoch(state))
```

#### Slashings

```python
def process_slashings(state: BeaconState) -> None:
    epoch = get_current_epoch(state)
    total_balance = get_total_active_balance(state)
    for index, validator in enumerate(state.validators):
        if validator.slashed and epoch + EPOCHS_PER_SLASHINGS_VECTOR // 2 == validator.withdrawable_epoch:
            penalty = validator.effective_balance * min(sum(state.slashings) * 3, total_balance) // total_balance
            decrease_balance(state, ValidatorIndex(index), penalty)
```

#### Final updates

```python
def process_final_updates(state: BeaconState) -> None:
    current_epoch = get_current_epoch(state)
    next_epoch = current_epoch + 1
    # Reset eth1 data votes
    if (state.slot + 1) % SLOTS_PER_ETH1_VOTING_PERIOD == 0:
        state.eth1_data_votes = []
    # Update effective balances with hysteresis
    for index, validator in enumerate(state.validators):
        balance = state.balances[index]
        HALF_INCREMENT = EFFECTIVE_BALANCE_INCREMENT // 2
        if balance < validator.effective_balance or validator.effective_balance + 3 * HALF_INCREMENT < balance:
            validator.effective_balance = min(balance - balance % EFFECTIVE_BALANCE_INCREMENT, MAX_EFFECTIVE_BALANCE)
    # Update start shard
    state.start_shard = Shard((state.start_shard + get_shard_delta(state, current_epoch)) % SHARD_COUNT)
    # Set active index root
    index_root_position = (next_epoch + ACTIVATION_EXIT_DELAY) % EPOCHS_PER_HISTORICAL_VECTOR
    state.active_index_roots[index_root_position] = hash_tree_root(
        List[ValidatorIndex, VALIDATOR_REGISTRY_LIMIT](
            get_active_validator_indices(state, Epoch(next_epoch + ACTIVATION_EXIT_DELAY))
        )
    )
    # Reset slashings
    state.slashings[next_epoch % EPOCHS_PER_SLASHINGS_VECTOR] = Gwei(0)
    # Set randao mix
    state.randao_mixes[next_epoch % EPOCHS_PER_HISTORICAL_VECTOR] = get_randao_mix(state, current_epoch)
    # Set historical root accumulator
    if next_epoch % (SLOTS_PER_HISTORICAL_ROOT // SLOTS_PER_EPOCH) == 0:
        historical_batch = HistoricalBatch(
            block_roots=state.block_roots,
            state_roots=state.state_roots,
        )
        state.historical_roots.append(hash_tree_root(historical_batch))
    # Rotate current/previous epoch attestations
    state.previous_epoch_attestations = state.current_epoch_attestations
    state.current_epoch_attestations = []
```

### Block processing

```python
def process_block(state: BeaconState, block: BeaconBlock) -> None:
    process_block_header(state, block)
    process_randao(state, block.body)
    process_eth1_data(state, block.body)
    process_operations(state, block.body)
```

#### Block header

```python
def process_block_header(state: BeaconState, block: BeaconBlock) -> None:
    # Verify that the slots match
    assert block.slot == state.slot
    # Verify that the parent matches
    assert block.parent_root == signing_root(state.latest_block_header)
    # Save current block as the new latest block
    state.latest_block_header = BeaconBlockHeader(
        slot=block.slot,
        parent_root=block.parent_root,
        state_root=ZERO_HASH,  # Overwritten in next `process_slot` call
        body_root=hash_tree_root(block.body),
    )
    # Verify proposer is not slashed
    proposer = state.validators[get_beacon_proposer_index(state)]
    assert not proposer.slashed
    # Verify proposer signature
    assert bls_verify(proposer.pubkey, signing_root(block), block.signature, get_domain(state, DOMAIN_BEACON_PROPOSER))
```

#### RANDAO

```python
def process_randao(state: BeaconState, body: BeaconBlockBody) -> None:
    epoch = get_current_epoch(state)
    # Verify RANDAO reveal
    proposer = state.validators[get_beacon_proposer_index(state)]
    assert bls_verify(proposer.pubkey, hash_tree_root(epoch), body.randao_reveal, get_domain(state, DOMAIN_RANDAO))
    # Mix in RANDAO reveal
    mix = xor(get_randao_mix(state, epoch), hash(body.randao_reveal))
    state.randao_mixes[epoch % EPOCHS_PER_HISTORICAL_VECTOR] = mix
```

#### Eth1 data

```python
def process_eth1_data(state: BeaconState, body: BeaconBlockBody) -> None:
    state.eth1_data_votes.append(body.eth1_data)
    if state.eth1_data_votes.count(body.eth1_data) * 2 > SLOTS_PER_ETH1_VOTING_PERIOD:
        state.eth1_data = body.eth1_data
```

#### Operations

```python
def process_operations(state: BeaconState, body: BeaconBlockBody) -> None:
    # Verify that outstanding deposits are processed up to the maximum number of deposits
    assert len(body.deposits) == min(MAX_DEPOSITS, state.eth1_data.deposit_count - state.eth1_deposit_index)
    # Verify that there are no duplicate transfers
    assert len(body.transfers) == len(set(body.transfers))

    all_operations = (
        (body.proposer_slashings, process_proposer_slashing),
        (body.attester_slashings, process_attester_slashing),
        (body.attestations, process_attestation),
        (body.deposits, process_deposit),
        (body.voluntary_exits, process_voluntary_exit),
        (body.transfers, process_transfer),
    )  # type: Sequence[Tuple[List, Callable]]
    for operations, function in all_operations:
        for operation in operations:
            function(state, operation)
```

##### Proposer slashings

```python
def process_proposer_slashing(state: BeaconState, proposer_slashing: ProposerSlashing) -> None:
    """
    Process ``ProposerSlashing`` operation.
    """
    proposer = state.validators[proposer_slashing.proposer_index]
    # Verify that the epoch is the same
    assert slot_to_epoch(proposer_slashing.header_1.slot) == slot_to_epoch(proposer_slashing.header_2.slot)
    # But the headers are different
    assert proposer_slashing.header_1 != proposer_slashing.header_2
    # Check proposer is slashable
    assert is_slashable_validator(proposer, get_current_epoch(state))
    # Signatures are valid
    for header in (proposer_slashing.header_1, proposer_slashing.header_2):
        domain = get_domain(state, DOMAIN_BEACON_PROPOSER, slot_to_epoch(header.slot))
        assert bls_verify(proposer.pubkey, signing_root(header), header.signature, domain)

    slash_validator(state, proposer_slashing.proposer_index)
```

##### Attester slashings

```python
def process_attester_slashing(state: BeaconState, attester_slashing: AttesterSlashing) -> None:
    """
    Process ``AttesterSlashing`` operation.
    """
    attestation_1 = attester_slashing.attestation_1
    attestation_2 = attester_slashing.attestation_2
    assert is_slashable_attestation_data(attestation_1.data, attestation_2.data)
    validate_indexed_attestation(state, attestation_1)
    validate_indexed_attestation(state, attestation_2)

    slashed_any = False
    attesting_indices_1 = attestation_1.custody_bit_0_indices + attestation_1.custody_bit_1_indices
    attesting_indices_2 = attestation_2.custody_bit_0_indices + attestation_2.custody_bit_1_indices
    for index in sorted(set(attesting_indices_1).intersection(attesting_indices_2)):
        if is_slashable_validator(state.validators[index], get_current_epoch(state)):
            slash_validator(state, index)
            slashed_any = True
    assert slashed_any
```

##### Attestations

```python
def process_attestation(state: BeaconState, attestation: Attestation) -> None:
    """
    Process ``Attestation`` operation.
    """
    data = attestation.data
    assert data.crosslink.shard < SHARD_COUNT
    assert data.target.epoch in (get_previous_epoch(state), get_current_epoch(state))

    attestation_slot = get_attestation_data_slot(state, data)
    assert attestation_slot + MIN_ATTESTATION_INCLUSION_DELAY <= state.slot <= attestation_slot + SLOTS_PER_EPOCH

    pending_attestation = PendingAttestation(
        data=data,
        aggregation_bits=attestation.aggregation_bits,
        inclusion_delay=state.slot - attestation_slot,
        proposer_index=get_beacon_proposer_index(state),
    )

    if data.target.epoch == get_current_epoch(state):
        assert data.source == state.current_justified_checkpoint
        parent_crosslink = state.current_crosslinks[data.crosslink.shard]
        state.current_epoch_attestations.append(pending_attestation)
    else:
        assert data.source == state.previous_justified_checkpoint
        parent_crosslink = state.previous_crosslinks[data.crosslink.shard]
        state.previous_epoch_attestations.append(pending_attestation)

    # Check crosslink against expected parent crosslink
    assert data.crosslink.parent_root == hash_tree_root(parent_crosslink)
    assert data.crosslink.start_epoch == parent_crosslink.end_epoch
    assert data.crosslink.end_epoch == min(data.target.epoch, parent_crosslink.end_epoch + MAX_EPOCHS_PER_CROSSLINK)
    assert data.crosslink.data_root == ZERO_HASH  # [to be removed in phase 1]

    # Check signature
    validate_indexed_attestation(state, convert_to_indexed(state, attestation))
```

##### Deposits

```python
def process_deposit(state: BeaconState, deposit: Deposit) -> None:
    """
    Process an Eth1 deposit, registering a validator or increasing its balance.
    """
    # Verify the Merkle branch
    assert verify_merkle_branch(
        leaf=hash_tree_root(deposit.data),
        proof=deposit.proof,
        depth=DEPOSIT_CONTRACT_TREE_DEPTH + 1,
        index=state.eth1_deposit_index,
        root=state.eth1_data.deposit_root,
    )

    # Deposits must be processed in order
    state.eth1_deposit_index += 1

    pubkey = deposit.data.pubkey
    amount = deposit.data.amount
    validator_pubkeys = [v.pubkey for v in state.validators]
    if pubkey not in validator_pubkeys:
        # Verify the deposit signature (proof of possession).
        # Invalid signatures are allowed by the deposit contract,
        # and hence included on-chain, but must not be processed.
        # Note: Deposits are valid across forks, hence the deposit domain is retrieved directly from `bls_domain`
        if not bls_verify(
            pubkey, signing_root(deposit.data), deposit.data.signature, bls_domain(DOMAIN_DEPOSIT)
        ):
            return

        # Add validator and balance entries
        state.validators.append(Validator(
            pubkey=pubkey,
            withdrawal_credentials=deposit.data.withdrawal_credentials,
            activation_eligibility_epoch=FAR_FUTURE_EPOCH,
            activation_epoch=FAR_FUTURE_EPOCH,
            exit_epoch=FAR_FUTURE_EPOCH,
            withdrawable_epoch=FAR_FUTURE_EPOCH,
            effective_balance=min(amount - amount % EFFECTIVE_BALANCE_INCREMENT, MAX_EFFECTIVE_BALANCE)
        ))
        state.balances.append(amount)
    else:
        # Increase balance by deposit amount
        index = ValidatorIndex(validator_pubkeys.index(pubkey))
        increase_balance(state, index, amount)
```

##### Voluntary exits

```python
def process_voluntary_exit(state: BeaconState, exit: VoluntaryExit) -> None:
    """
    Process ``VoluntaryExit`` operation.
    """
    validator = state.validators[exit.validator_index]
    # Verify the validator is active
    assert is_active_validator(validator, get_current_epoch(state))
    # Verify the validator has not yet exited
    assert validator.exit_epoch == FAR_FUTURE_EPOCH
    # Exits must specify an epoch when they become valid; they are not valid before then
    assert get_current_epoch(state) >= exit.epoch
    # Verify the validator has been active long enough
    assert get_current_epoch(state) >= validator.activation_epoch + PERSISTENT_COMMITTEE_PERIOD
    # Verify signature
    domain = get_domain(state, DOMAIN_VOLUNTARY_EXIT, exit.epoch)
    assert bls_verify(validator.pubkey, signing_root(exit), exit.signature, domain)
    # Initiate exit
    initiate_validator_exit(state, exit.validator_index)
```

##### Transfers

```python
def process_transfer(state: BeaconState, transfer: Transfer) -> None:
    """
    Process ``Transfer`` operation.
    """
    # Verify the balance the covers amount and fee (with overflow protection)
    assert state.balances[transfer.sender] >= max(transfer.amount + transfer.fee, transfer.amount, transfer.fee)
    # A transfer is valid in only one slot
    assert state.slot == transfer.slot
    # Sender must satisfy at least one of the following conditions in the parenthesis:
    assert (
        # * Has not been activated
        state.validators[transfer.sender].activation_eligibility_epoch == FAR_FUTURE_EPOCH or
        # * Is withdrawable
        get_current_epoch(state) >= state.validators[transfer.sender].withdrawable_epoch or
        # * Balance after transfer is more than the effective balance threshold
        transfer.amount + transfer.fee + MAX_EFFECTIVE_BALANCE <= state.balances[transfer.sender]
    )
    # Verify that the pubkey is valid
    assert (
        state.validators[transfer.sender].withdrawal_credentials ==
        int_to_bytes(BLS_WITHDRAWAL_PREFIX, length=1) + hash(transfer.pubkey)[1:]
    )
    # Verify that the signature is valid
    assert bls_verify(transfer.pubkey, signing_root(transfer), transfer.signature, get_domain(state, DOMAIN_TRANSFER))
    # Process the transfer
    decrease_balance(state, transfer.sender, transfer.amount + transfer.fee)
    increase_balance(state, transfer.recipient, transfer.amount)
    increase_balance(state, get_beacon_proposer_index(state), transfer.fee)
    # Verify balances are not dust
    assert not (0 < state.balances[transfer.sender] < MIN_DEPOSIT_AMOUNT)
    assert not (0 < state.balances[transfer.recipient] < MIN_DEPOSIT_AMOUNT)
```<|MERGE_RESOLUTION|>--- conflicted
+++ resolved
@@ -192,14 +192,11 @@
 | `MIN_PER_EPOCH_CHURN_LIMIT` | `2**2` (= 4) |
 | `CHURN_LIMIT_QUOTIENT` | `2**16` (= 65,536) |
 | `SHUFFLE_ROUND_COUNT` | `90` |
-<<<<<<< HEAD
 | `GENESIS_ACTIVE_VALIDATOR_COUNT` | `2**16` (= 65,536) |
 | `MIN_GENESIS_TIME` | `1578009600` (Jan 3, 2020) |
-=======
 | `JUSTIFICATION_BITS_LENGTH` | `4` |
->>>>>>> f0a8e392
-
-* For the safety of crosslinks, `TARGET_COMMITTEE_SIZE` exceeds [the recommended minimum committee size of 111](https://vitalik.ca/files/Ithaca201807_Sharding.pdf); with sufficient active validators (at least `SLOTS_PER_EPOCH * TARGET_COMMITTEE_SIZE`), the shuffling algorithm ensures committee sizes of at least `TARGET_COMMITTEE_SIZE`. (Unbiasable randomness with a Verifiable Delay Function (VDF) will improve committee robustness and lower the safe minimum committee size.)
+
+* For the safety of cr>>osslinks, `TARGET_COMMITTEE_SIZE` exceeds [the recommended minimum committee size of 111](https://vitalik.ca/files/Ithaca201807_Sharding.pdf); with sufficient active validators (at least `SLOTS_PER_EPOCH * TARGET_COMMITTEE_SIZE`), the shuffling algorithm ensures committee sizes of at least `TARGET_COMMITTEE_SIZE`. (Unbiasable randomness with a Verifiable Delay Function (VDF) will improve committee robustness and lower the safe minimum committee size.)
 
 ### Gwei values
 
