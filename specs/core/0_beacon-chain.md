# Ethereum 2.0 Phase 0 -- The Beacon Chain

###### tags: `spec`, `eth2.0`, `casper`, `sharding`, `beacon`

**NOTICE**: This document is a work-in-progress for researchers and implementers. It reflects recent spec changes and takes precedence over the [Python proof-of-concept implementation](https://github.com/ethereum/beacon_chain).

### Introduction

This document represents the specification for Phase 0 of Ethereum 2.0 -- The Beacon Chain.

At the core of Ethereum 2.0 is a system chain called the "beacon chain". The beacon chain stores and manages the set of active proof-of-stake validators. In the initial deployment phases of Ethereum 2.0 the only mechanism to become a validator is to make a fixed-size one-way ETH deposit to a registration contract on the Ethereum 1.0 PoW chain. Induction as a validator happens after registration transaction receipts are processed by the beacon chain and after a queuing process. Deregistration is either voluntary or done forcibly as a penalty for misbehavior.

The primary source of load on the beacon chain are "attestations". Attestations simultaneously attest to a shard block and a corresponding beacon chain block. A sufficient number of attestations for the same shard block create a "crosslink", confirming the shard segment up to that shard block into the beacon chain. Crosslinks also serve as infrastructure for asynchronous cross-shard communication.

### Terminology

* **Validator** - a participant in the Casper/sharding consensus system. You can become one by depositing 32 ETH into the Casper mechanism.
* **Active validator set** - those validators who are currently participating, and which the Casper mechanism looks to produce and attest to blocks, crosslinks and other consensus objects.
* **Committee** - a (pseudo-) randomly sampled subset of the active validator set. When a committee is referred to collectively, as in "this committee attests to X", this is assumed to mean "some subset of that committee that contains enough validators that the protocol recognizes it as representing the committee".
* **Proposer** - the validator that creates a beacon chain block
* **Attester** - a validator that is part of a committee that needs to sign off on a beacon chain block while simultaneously creating a link (crosslink) to a recent shard block on a particular shard chain.
* **Beacon chain** - the central PoS chain that is the base of the sharding system.
* **Shard chain** - one of the chains on which user transactions take place and account data is stored.
* **Crosslink** - a set of signatures from a committee attesting to a block in a shard chain, which can be included into the beacon chain. Crosslinks are the main means by which the beacon chain "learns about" the updated state of shard chains.
* **Slot** - a period of `SLOT_DURATION` seconds, during which one proposer has the ability to create a beacon chain block and some attesters have the ability to make attestations
* **Cycle** - a span of slots during which all validators get exactly one chance to make an attestation
* **Finalized**, **justified** - see Casper FFG finalization here: https://arxiv.org/abs/1710.09437
* **Withdrawal period** - number of slots between a validator exit and the validator balance being withdrawable
* **Genesis time** - the Unix time of the genesis beacon chain block at slot 0

### Constants

| Constant | Value | Unit | Approximation |
| --- | --- | :---: | - |
| `SHARD_COUNT` | 2**10 (= 1,024)| shards |
| `DEPOSIT_SIZE` | 2**5 (= 32) | ETH |
| `MIN_ONLINE_DEPOSIT_SIZE` | 2**4 (= 16) | ETH |
| `GWEI_PER_ETH` | 10**9 | Gwei/ETH |
| `DEPOSIT_CONTRACT_ADDRESS` | **TBD** | - |
| `TARGET_COMMITTEE_SIZE` | 2**8 (= 256) | validators |
| `GENESIS_TIME` | **TBD** | seconds |
| `SLOT_DURATION` | 2**4 (= 16) | seconds |
| `CYCLE_LENGTH` | 2**6 (= 64) | slots | ~17 minutes |
| `MIN_VALIDATOR_SET_CHANGE_INTERVAL` | 2**8 (= 256) | slots | ~1.1 hours |
| `RANDAO_SLOTS_PER_LAYER` | 2**12 (= 4096) | slots | ~18 hours |
| `SQRT_E_DROP_TIME` | 2**16 (= 65,536) | slots | ~12 days |
| `WITHDRAWAL_PERIOD` | 2**19 (= 524,288) | slots | ~97 days |
| `DELETION_PERIOD` | 2**21 (= 2,097,152) | slots | ~1.06 years |
| `SHARD_PERSISTENT_COMMITTEE_CHANGE_PERIOD` | 2**16 (= 65,536) | slots | ~12 days |
| `BASE_REWARD_QUOTIENT` | 2**15 (= 32,768) | — |
<<<<<<< HEAD
| `MAX_VALIDATOR_CHURN_QUOTIENT` | 2**5 (= 32) | — |
| `POW_HASH_VOTING_PERIOD` | 2**10 (=1024) | - |
| `LOGOUT_MESSAGE` | `"LOGOUT"` | — |
=======
| `MAX_VALIDATOR_CHURN_QUOTIENT` | 2**5 (= 32) | — | 
| `MAX_SPECIALS_PER_BLOCK` | 2**4 (= 16) | - |
| `LOGOUT_MESSAGE` | `"LOGOUT"` | — | 
>>>>>>> 9e0d3871
| `INITIAL_FORK_VERSION` | 0 | — |

**Notes**

* See a recommended min committee size of 111 here https://vitalik.ca/files/Ithaca201807_Sharding.pdf); our algorithm will generally ensure the committee size is at least half the target.
* The `SQRT_E_DROP_TIME` constant is the amount of time it takes for the quadratic leak to cut deposits of non-participating validators by ~39.4%. 
* The `BASE_REWARD_QUOTIENT` constant is the per-slot interest rate assuming all validators are participating, assuming total deposits of 1 ETH. It corresponds to ~3.88% annual interest assuming 10 million participating ETH.
* At most `1/MAX_VALIDATOR_CHURN_QUOTIENT` of the validators can change during each validator set change.

**Validator status codes**

| Name | Value |
| - | :-: |
| `PENDING_ACTIVATION` | `0` |
| `ACTIVE` | `1` |
| `PENDING_EXIT` | `2` |
| `PENDING_WITHDRAW` | `3` |
| `WITHDRAWN` | `4` |
| `PENALIZED` | `127` |

**Special record types**

| Name | Value |
| - | :-: |
| `LOGOUT` | `0` |
| `CASPER_SLASHING` | `1` |
| `RANDAO_CHANGE` | `2` |

**Validator set delta flags**

| Name | Value |
| - | :-: |
| `ENTRY` | `0` |
| `EXIT` | `1` |

### PoW chain registration contract

The initial deployment phases of Ethereum 2.0 are implemented without consensus changes to the PoW chain. A registration contract is added to the PoW chain to deposit ETH. This contract has a `registration` function which takes as arguments `pubkey`, `withdrawal_shard`, `withdrawal_address`, `randao_commitment` as defined in a `ValidatorRecord` below. A BLS `proof_of_possession` of types `bytes` is given as a final argument.

The registration contract emits a log with the various arguments for consumption by the beacon chain. It does not do validation, pushing the registration logic to the beacon chain. In particular, the proof of possession (based on the BLS12-381 curve) is not verified by the registration contract.

## Data structures
### Beacon chain blocks

A `BeaconBlock` has the following fields:

```python
{
    # Slot number
    'slot': 'uint64',
    # Proposer RANDAO reveal
    'randao_reveal': 'hash32',
    # Recent PoW chain reference (receipt root)
    'candidate_pow_receipt_root': 'hash32',
    # Skip list of previous beacon block hashes
    # i'th item is the most recent ancestor whose slot is a multiple of 2**i for i = 0, ..., 31
    'ancestor_hashes': ['hash32'],
    # State root
    'state_root': 'hash32',
    # Attestations
    'attestations': [AttestationRecord],
    # Specials (e.g. logouts, penalties)
    'specials': [SpecialRecord]
}
```

An `AttestationRecord` has the following fields:

```python
{
    # Slot number
    'slot': 'uint64',
    # Shard number
    'shard': 'uint16',
    # Beacon block hashes not part of the current chain, oldest to newest
    'oblique_parent_hashes': ['hash32'],
    # Shard block hash being attested to
    'shard_block_hash': 'hash32',
    # Last crosslink hash
    'last_crosslink_hash': 'hash32',
    # Root of data between last hash and this one
    'shard_block_combined_data_root': 'hash32',
    # Attester participation bitfield (1 bit per attester)
    'attester_bitfield': 'bytes',
    # Slot of last justified beacon block
    'justified_slot': 'uint64',
    # Hash of last justified beacon block
    'justified_block_hash': 'hash32',
    # BLS aggregate signature
    'aggregate_sig': ['uint256']
}
```

An `AttestationSignedData` has the following fields:

```python
{
    # Fork version
    'fork_version': 'uint64',
    # Slot number
    'slot': 'uint64',
    # Shard number
    'shard': 'uint16',
    # CYCLE_LENGTH parent hashes
    'parent_hashes': ['hash32'],
    # Shard block hash
    'shard_block_hash': 'hash32',
    # Last crosslink hash
    'last_crosslink_hash': 'hash32',
    # Root of data between last hash and this one
    'shard_block_combined_data_root': 'hash32',
    # Slot of last justified beacon block referenced in the attestation
    'justified_slot': 'uint64'
}
```

A `SpecialRecord` has the following fields:

```python
{
    # Kind
    'kind': 'uint8',
    # Data
    'data': 'bytes'
}
```

### Beacon chain state

The `BeaconState` has the following fields:

```python
{
    # Slot of last validator set change
    'validator_set_change_slot': 'uint64',
    # List of validators
    'validators': [ValidatorRecord],
    # Most recent crosslink for each shard
    'crosslinks': [CrosslinkRecord],
    # Last cycle-boundary state recalculation
    'last_state_recalculation_slot': 'uint64',
    # Last finalized slot
    'last_finalized_slot': 'uint64',
    # Last justified slot
    'last_justified_slot': 'uint64',
    # Number of consecutive justified slots
    'justified_streak': 'uint64',
    # Committee members and their assigned shard, per slot
    'shard_and_committee_for_slots': [[ShardAndCommittee]],
    # Persistent shard committees
    'persistent_committees': [['uint24']],
    'persistent_committee_reassignments': [ShardReassignmentRecord],
    # Randao seed used for next shuffling
    'next_shuffling_seed': 'hash32',
    # Total deposits penalized in the given withdrawal period
    'deposits_penalized_in_period': ['uint32'],
    # Hash chain of validator set changes (for light clients to easily track deltas)
    'validator_set_delta_hash_chain': 'hash32'
    # Genesis time
    'genesis_time': 'hash32',
    # PoW chain reference
    'known_pow_receipt_root': 'hash32',
    'candidate_pow_receipt_root': 'hash32',
    'candidate_pow_receipt_root_votes': 'uint32',
    # Parameters relevant to hard forks / versioning.
    # Should be updated only by hard forks.
    'pre_fork_version': 'uint32',
    'post_fork_version': 'uint32',
    'fork_slot_number': 'uint64',
    # Attestations not yet processed
    'pending_attestations': [AttestationRecord],
    # recent beacon block hashes needed to process attestations, older to newer
    'recent_block_hashes': ['hash32'],
    # RANDAO state
    'randao_mix': 'hash32'
}
```

A `ValidatorRecord` has the following fields:

```python
{
    # BLS public key
    'pubkey': 'uint256',
    # Withdrawal shard number
    'withdrawal_shard': 'uint16',
    # Withdrawal address
    'withdrawal_address': 'address',
    # RANDAO commitment
    'randao_commitment': 'hash32',
    # Slot the RANDAO commitment was last changed
    'randao_last_change': 'uint64',
    # Balance in Gwei
    'balance': 'uint64',
    # Status code
    'status': 'uint8',
    # Slot when validator exited (or 0)
    'exit_slot': 'uint64'
}
```

A `CrosslinkRecord` has the following fields:

```python
{
    # Slot number
    'slot': 'uint64',
    # Shard chain block hash
    'shard_block_hash': 'hash32'
}
```

A `ShardAndCommittee` object has the following fields:

```python
{
    # Shard number
    'shard': 'uint16',
    # Validator indices
    'committee': ['uint24']
}
```

A `ShardReassignmentRecord` object has the following fields:

```python
{
    # Which validator to reassign
    'validator_index': 'uint24',
    # To which shard
    'shard': 'uint16',
    # When
    'slot': 'uint64'
}
```

## Beacon chain processing

The beacon chain is the "main chain" of the PoS system. The beacon chain's main responsibilities are:

* Store and maintain the set of active, queued and exited validators
* Process crosslinks (see above)
* Process its own block-by-block consensus, as well as the finality gadget

Processing the beacon chain is fundamentally similar to processing a PoW chain in many respects. Clients download and process blocks, and maintain a view of what is the current "canonical chain", terminating at the current "head". However, because of the beacon chain's relationship with the existing PoW chain, and because it is a PoS chain, there are differences.

For a block on the beacon chain to be processed by a node, four conditions have to be met:

* The parent pointed to by the `ancestor_hashes[0]` has already been processed and accepted
* An attestation from the _proposer_ of the block (see later for definition) is included along with the block in the network message object
* The PoW chain block pointed to by the `pow_chain_reference` has already been processed and accepted
* The node's local clock time is greater than or equal to the minimum timestamp as computed by `GENESIS_TIME + block.slot * SLOT_DURATION`

If these conditions are not met, the client should delay processing the beacon block until the conditions are all satisfied.

Beacon block production is significantly different because of the proof of stake mechanism. A client simply checks what it thinks is the canonical chain when it should create a block, and looks up what its slot number is; when the slot arrives, it either proposes or attests to a block as required. Note that this requires each node to have a clock that is roughly (ie. within `SLOT_DURATION` seconds) synchronized with the other nodes.

### Beacon chain fork choice rule

The beacon chain uses the Casper FFG fork choice rule of "favor the chain containing the highest-slot-number justified block". To choose between chains that are all descended from the same justified block, the chain uses "immediate message driven GHOST" (IMD GHOST) to choose the head of the chain.

For a description see: **https://ethresear.ch/t/beacon-chain-casper-ffg-rpj-mini-spec/2760**

For an implementation with a network simulator see: **https://github.com/ethereum/research/blob/master/clock_disparity/ghost_node.py**

Here's an example of its working (green is finalized blocks, yellow is justified, grey is attestations):

![](https://vitalik.ca/files/RPJ.png)

## Beacon chain state transition function

We now define the state transition function. At the high level, the state transition is made up of two parts:

1. The per-block processing, which happens every block, and only affects a few parts of the `state`.
2. The inter-cycle state recalculation, which happens only if `block.slot >= last_state_recalculation_slot + CYCLE_LENGTH`, and affects the entire `state`.

The inter-cycle state recalculation generally focuses on changes to the validator set, including adjusting balances and adding and removing validators, as well as processing crosslinks and managing block justification/finalization, while the per-block processing generally focuses on verifying aggregate signatures and saving temporary records relating to the per-block activity in the `BeaconState`.

### Helper functions

Below are various helper functions.

The following is a function that gets active validator indices from the validator list:
```python
def get_active_validator_indices(validators)
    return [i for i, v in enumerate(validators) if v.status == ACTIVE]
```

The following is a function that shuffles the validator list:

```python
def shuffle(values: List[Any],
            seed: Hash32) -> List[Any]:
    """
    Returns the shuffled ``values`` with seed as entropy.
    """
    values_count = len(values)

    # Entropy is consumed from the seed in 3-byte (24 bit) chunks.
    rand_bytes = 3
    # The highest possible result of the RNG.
    rand_max = 2 ** (rand_bytes * 8) - 1

    # The range of the RNG places an upper-bound on the size of the list that
    # may be shuffled. It is a logic error to supply an oversized list.
    assert values_count < rand_max

    output = [x for x in values]
    source = seed
    index = 0
    while index < values_count - 1:
        # Re-hash the `source` to obtain a new pattern of bytes.
        source = hash(source)
        # Iterate through the `source` bytes in 3-byte chunks.
        for position in range(0, 32 - (32 % rand_bytes), rand_bytes):
            # Determine the number of indices remaining in `values` and exit
            # once the last index is reached.
            remaining = values_count - index
            if remaining == 1:
                break

            # Read 3-bytes of `source` as a 24-bit big-endian integer.
            sample_from_source = int.from_bytes(
                source[position:position + rand_bytes], 'big'
            )

            # Sample values greater than or equal to `sample_max` will cause
            # modulo bias when mapped into the `remaining` range.
            sample_max = rand_max - rand_max % remaining

            # Perform a swap if the consumed entropy will not cause modulo bias.
            if sample_from_source < sample_max:
                # Select a replacement index for the current index.
                replacement_position = (sample_from_source % remaining) + index
                # Swap the current index with the replacement index.
                output[index], output[replacement_position] = output[replacement_position], output[index]
                index += 1
            else:
                # The sample causes modulo bias. A new sample should be read.
                pass

    return output
```

Here's a function that splits a list into `split_count` pieces:

```python
def split(seq: List[Any], split_count: int) -> List[Any]:
    """
    Returns the split ``seq`` in ``split_count`` pieces in protocol.
    """
    list_length = len(seq)
    return [
        seq[(list_length * i // split_count): (list_length * (i + 1) // split_count)]
        for i in range(split_count)
    ]
```

A helper method for readability:

```python
def clamp(minval: int, maxval: int, x: int) -> int:
    if x <= minval:
        return minval
    elif x >= maxval:
        return maxval
    else:
        return x
```

Now, our combined helper method:

```python
def get_new_shuffling(seed: Hash32,
                      validators: List[ValidatorRecord],
                      crosslinking_start_shard: int) -> List[List[ShardAndCommittee]]:
    active_validators = get_active_validator_indices(validators)

    committees_per_slot = clamp(
        1,
        SHARD_COUNT // CYCLE_LENGTH,
        len(active_validators) // CYCLE_LENGTH // TARGET_COMMITTEE_SIZE,
    )

    output = []

    # Shuffle with seed
    shuffled_active_validator_indices = shuffle(active_validators, seed)

    # Split the shuffled list into cycle_length pieces
    validators_per_slot = split(shuffled_active_validator_indices, CYCLE_LENGTH)

    for slot, slot_indices in enumerate(validators_per_slot):
        # Split the shuffled list into committees_per_slot pieces
        shard_indices = split(slot_indices, committees_per_slot)

        shard_id_start = crosslinking_start_shard + slot * committees_per_slot

        shards_and_committees_for_slot = [
            ShardAndCommittee(
                shard=(shard_id_start + shard_position) % SHARD_COUNT,
                committee=indices
            )
            for shard_position, indices in enumerate(shard_indices)
        ]
        output.append(shards_and_committees_for_slot)

    return output
```

Here's a diagram of what's going on:

![](http://vitalik.ca/files/ShuffleAndAssign.png?1)

We also define two functions for retrieving data from the state:

```python
def get_shards_and_committees_for_slot(state: BeaconState,
                                       slot: int) -> List[ShardAndCommittee]:
    earliest_slot_in_array = state.last_state_recalculation_slot - CYCLE_LENGTH
    assert earliest_slot_in_array <= slot < earliest_slot_in_array + CYCLE_LENGTH * 2
    return state.shard_and_committee_for_slots[slot - earliest_slot_in_array]

def get_block_hash(state: BeaconState,
                   current_block: BeaconBlock,
                   slot: int) -> Hash32:
    earliest_slot_in_array = current_block.slot - len(state.recent_block_hashes)
    assert earliest_slot_in_array <= slot < current_block.slot
    return state.recent_block_hashes[slot - earliest_slot_in_array]
```

`get_block_hash(_, _, s)` should always return the block hash in the beacon chain at slot `s`, and `get_shards_and_committees_for_slot(_, s)` should not change unless the validator set changes.

We define another set of helpers to be used throughout: `bytes1(x): return x.to_bytes(1, 'big')`, `bytes2(x): return x.to_bytes(2, 'big')`, and so on for all integers, particularly 1, 2, 3, 4, 8, 32.

We define a function to "add a link" to the validator hash chain, used when a validator is added or removed:

```python
def add_validator_set_change_record(state: BeaconState,
                                    index: int,
                                    pubkey: int,
                                    flag: int) -> None:
    state.validator_set_delta_hash_chain = \
        hash(state.validator_set_delta_hash_chain +
             bytes1(flag) + bytes3(index) + bytes32(pubkey))
```

Finally, we abstractly define `int_sqrt(n)` for use in reward/penalty calculations as the largest integer `k` such that `k**2 <= n`. Here is one possible implementation, though clients are free to use their own including standard libraries for [integer square root](https://en.wikipedia.org/wiki/Integer_square_root) if available and meet the specification.

```python
def int_sqrt(n: int) -> int:
    x = n
    y = (x + 1) // 2
    while y < x:
        x = y
        y = (x + n // x) // 2
    return x
```

<<<<<<< HEAD
### PoW chain contract

The beacon chain is initialized when a condition is met inside a contract on the existing PoW chain. This contract's code in Vyper is as follows:

```python
HashChainValue: event({prev_tip: bytes32, data: bytes[2048], value: wei_value, time: timestamp, total_deposit_count: int128})
ChainStart: event({hash_chain_tip: bytes32, time: timestamp})

receipt_tree: bytes32[int128]
total_deposit_count: int128

@payable
@public
def deposit(data: bytes[2048]):
    log.HashChainValue(self.receipt_tree[1], data, msg.value, block.timestamp, self.total_deposit_count)
    index:int128 = self.total_deposit_count + 2**32
    self.receipt_tree[index] = sha3(concat(data, as_bytes32(msg.value), as_bytes32(block.timestamp))
    for i in range(32):
        index //= 2
        self.receipt_tree[index] = sha3(concat(self.receipt_tree[index * 2], self.receipt_tree[index * 2 + 1]))
    self.total_deposit_count += 1
    if self.total_deposit_count == 16384:
        log.ChainStart(self.receipt_tree[1], block.timestamp)

@public
@constant
def get_receipt_root() -> bytes32:
    return self.receipt_tree[1]
```

The contract is at address `DEPOSIT_CONTRACT_ADDRESS`. When a user wishes to become a validator by moving their ETH from the 1.0 chain to the 2.0 chain, they should call the `deposit` function, sending along 32 ETH and providing as `data` a SimpleSerialize'd `DepositParams` object of the form:

```python
{
    'pubkey': 'int256',
    'proof_of_possession': ['int256'],
    'withdrawal_shard': 'int64',
    'withdrawal_address`: 'bytes20',
    'randao_commitment`: 'hash32'
}
```

If the user wishes to deposit more than 32 ETH, they would need to make multiple calls. When the contract publishes a `ChainStart` log, this initializes the chain, calling `on_startup` with:

* `initial_validator_entries` equal to the list of data records published as HashChainValue logs so far, in the order in which they were published (oldest to newest).
* `genesis_time` equal to the `time` value published in the log
* `pow_hash_chain_tip` equal to the `hash_chain_tip` value published in the log

### On startup

A valid block with slot `0` (the "genesis block") has the following values. Other validity rules (eg. requiring a signature) do not apply.

```python
{
    'slot': 0,
    'randao_reveal': bytes32(0),
    'candidate_pow_receipt_root': bytes32(0),
    'ancestor_hashes': [bytes32(0) for i in range(32)],
    'state_root': STARTUP_STATE_ROOT,
    'attestations': [],
    'specials': []
}
```

`STARTUP_STATE_ROOT` is the root of the initial state, computed by running the following code:

```python
def on_startup(initial_validator_entries: List[Any], genesis_time: uint64, pow_hash_chain_tip: Hash32) -> BeaconState:
    # Induct validators
    validators = []
    for pubkey, proof_of_possession, withdrawal_shard, withdrawal_address, \
            randao_commitment in initial_validator_entries:
        add_validator(
            validators=validators,
            pubkey=pubkey,
            proof_of_possession=proof_of_possession,
            withdrawal_shard=withdrawal_shard,
            withdrawal_address=withdrawal_address,
            randao_commitment=randao_commitment,
            current_slot=0,
            status=ACTIVE,
        )
    # Setup state
    x = get_new_shuffling(bytes([0] * 32), validators, 0)
    crosslinks = [
        CrosslinkRecord(
            slot=0,
            hash=bytes([0] * 32)
        )
        for i in range(SHARD_COUNT)
    ]
    state = BeaconState(
        validator_set_change_slot=0,
        validators=validators,
        crosslinks=crosslinks,
        last_state_recalculation_slot=0,
        last_finalized_slot=0,
        last_justified_slot=0,
        justified_streak=0,
        shard_and_committee_for_slots=x + x,
        persistent_committees=split(shuffle(validators, bytes([0] * 32)), SHARD_COUNT),
        persistent_committee_reassignments=[],
        deposits_penalized_in_period=[],
        next_shuffling_seed=b'\x00'*32,
        validator_set_delta_hash_chain=bytes([0] * 32),  # stub
        genesis_time=genesis_time,
        known_pow_hash_chain_tip=pow_hash_chain_tip,
        processed_pow_hash_chain_tip=pow_hash_chain_tip,
        candidate_pow_hash_chain_tip=bytes([0] * 32),
        candidate_pow_hash_chain_tip_votes=0,
        pre_fork_version=INITIAL_FORK_VERSION,
        post_fork_version=INITIAL_FORK_VERSION,
        fork_slot_number=0,
        pending_attestations=[],
        pending_specials=[],
        recent_block_hashes=[bytes([0] * 32) for _ in range(CYCLE_LENGTH * 2)],
        randao_mix=bytes([0] * 32)  # stub
    )

    return state
```

The `add_validator` routine is defined below.

=======
>>>>>>> 9e0d3871
### Routine for adding a validator

This routine should be run for every validator that is inducted as part of a log created on the PoW chain [TODO: explain where to check for these logs]. The status of the validators added after genesis is `PENDING_ACTIVATION`. These logs should be processed in the order in which they are emitted by the PoW chain.

First, a helper function:

```python
def min_empty_validator(validators: List[ValidatorRecord], current_slot: int):
    for i, v in enumerate(validators):
        if v.status == WITHDRAWN and v.exit_slot <= current_slot - DELETION_PERIOD:
            return i
    return None
```

Now, to add a validator:

```python
def add_validator(validators: List[ValidatorRecord],
                  pubkey: int,
                  proof_of_possession: bytes,
                  withdrawal_shard: int,
                  withdrawal_address: Address,
                  randao_commitment: Hash32,
                  status: int,
                  current_slot: int) -> int:
    # if following assert fails, validator induction failed
    # move on to next validator registration log
    signed_message = as_bytes32(pubkey) + as_bytes2(withdrawal_shard) + withdrawal_address + randao_commitment
    assert BLSVerify(pub=pubkey,
                     msg=hash(signed_message),
                     sig=proof_of_possession)
    # Pubkey uniqueness
    assert pubkey not in [v.pubkey for v in validators]
    rec = ValidatorRecord(
        pubkey=pubkey,
        withdrawal_shard=withdrawal_shard,
        withdrawal_address=withdrawal_address,
        randao_commitment=randao_commitment,
        randao_last_change=current_slot,
        balance=DEPOSIT_SIZE * GWEI_PER_ETH,
        status=status,
        exit_slot=0
    )
    index = min_empty_validator(validators)
    if index is None:
        validators.append(rec)
        return len(validators) - 1
    else:
        validators[index] = rec
        return index
```

### Routine for removing a validator

```python
def exit_validator(index, state, penalize, current_slot):
    validator = state.validators[index]
    validator.exit_slot = current_slot
    if penalize:
        validator.status = PENALIZED
        state.deposits_penalized_in_period[current_slot // WITHDRAWAL_PERIOD] += validator.balance
    else:
        validator.status = PENDING_EXIT
    add_validator_set_change_record(state, index, validator.pubkey, EXIT)
```

## On startup

Run the following code:

```python
def on_startup(initial_validator_entries: List[Any]) -> BeaconState:
    # Induct validators
    validators = []
    for pubkey, proof_of_possession, withdrawal_shard, withdrawal_address, \
            randao_commitment in initial_validator_entries:
        add_validator(
            validators=validators,
            pubkey=pubkey,
            proof_of_possession=proof_of_possession,
            withdrawal_shard=withdrawal_shard,
            withdrawal_address=withdrawal_address,
            randao_commitment=randao_commitment,
            current_slot=0,
            status=ACTIVE,
        )
    # Setup state
    x = get_new_shuffling(bytes([0] * 32), validators, 0)
    crosslinks = [
        CrosslinkRecord(
            slot=0,
            hash=bytes([0] * 32)
        )
        for i in range(SHARD_COUNT)
    ]
    state = BeaconState(
        validator_set_change_slot=0,
        validators=validators,
        crosslinks=crosslinks,
        last_state_recalculation_slot=0,
        last_finalized_slot=0,
        last_justified_slot=0,
        justified_streak=0,
        shard_and_committee_for_slots=x + x,
        persistent_committees=split(shuffle(validators, bytes([0] * 32)), SHARD_COUNT),
        persistent_committee_reassignments=[],
        deposits_penalized_in_period=[],
        next_shuffling_seed=b'\x00'*32,
        validator_set_delta_hash_chain=bytes([0] * 32),  # stub
        pre_fork_version=INITIAL_FORK_VERSION,
        post_fork_version=INITIAL_FORK_VERSION,
        fork_slot_number=0,
        pending_attestations=[],
        recent_block_hashes=[bytes([0] * 32) for _ in range(CYCLE_LENGTH * 2)],
        randao_mix=bytes([0] * 32)  # stub
    )

    return state
```

## Per-block processing

This procedure should be carried out every beacon block.

* Let `parent_hash` be the hash of the immediate previous beacon block (ie. equal to `ancestor_hashes[0]`).
* Let `parent` be the beacon block with the hash `parent_hash`

First, set `recent_block_hashes` to the output of the following:

```python
def append_to_recent_block_hashes(old_block_hashes: List[Hash32],
                                  parent_slot: int,
                                  current_slot: int,
                                  parent_hash: Hash32) -> List[Hash32]:
    d = current_slot - parent_slot
    return old_block_hashes + [parent_hash] * d
```

The output of `get_block_hash` should not change, except that it will no longer throw for `current_slot - 1`. Also, check that the block's `ancestor_hashes` array was correctly updated, using the following algorithm:

```python
def update_ancestor_hashes(parent_ancestor_hashes: List[Hash32],
                           parent_slot_number: int,
                           parent_hash: Hash32) -> List[Hash32]:
    new_ancestor_hashes = copy.copy(parent_ancestor_hashes)
    for i in range(32):
        if parent_slot_number % 2**i == 0:
            new_ancestor_hashes[i] = parent_hash
    return new_ancestor_hashes
```

A beacon block can have 0 or more `AttestationRecord` objects

For each one of these attestations:

* Verify that `slot <= parent.slot` and `slot >= max(parent.slot - CYCLE_LENGTH + 1, 0)`.
* Verify that `justified_slot` is equal to or earlier than `last_justified_slot`.
* Verify that `justified_block_hash` is the hash of the block in the current chain at the slot -- `justified_slot`.
* Verify that either `last_crosslink_hash` or `shard_block_hash` equals `state.crosslinks[shard].shard_block_hash`.
* Compute `parent_hashes` = `[get_block_hash(state, block, slot - CYCLE_LENGTH + i) for i in range(1, CYCLE_LENGTH - len(oblique_parent_hashes) + 1)] + oblique_parent_hashes` (eg, if `CYCLE_LENGTH = 4`, `slot = 5`, the actual block hashes starting from slot 0 are `Z A B C D E F G H I J`, and `oblique_parent_hashes = [D', E']` then `parent_hashes = [B, C, D' E']`). Note that when *creating* an attestation for a block, the hash of that block itself won't yet be in the `state`, so you would need to add it explicitly.
* Let `attestation_indices` be `get_shards_and_committees_for_slot(state, slot)[x]`, choosing `x` so that `attestation_indices.shard` equals the `shard` value provided to find the set of validators that is creating this attestation record.
* Verify that `len(attester_bitfield) == ceil_div8(len(attestation_indices))`, where `ceil_div8 = (x + 7) // 8`. Verify that bits `len(attestation_indices)....` and higher, if present (i.e. `len(attestation_indices)` is not a multiple of 8), are all zero.
* Derive a group public key by adding the public keys of all of the attesters in `attestation_indices` for whom the corresponding bit in `attester_bitfield` (the ith bit is `(attester_bitfield[i // 8] >> (7 - (i %8))) % 2`) equals 1.
* Let `fork_version = pre_fork_version if slot < fork_slot_number else post_fork_version`.
* Verify that `aggregate_sig` verifies using the group pubkey generated and the serialized form of `AttestationSignedData(fork_version, slot, shard, parent_hashes, shard_block_hash, last_crosslinked_hash, shard_block_combined_data_root, justified_slot)` as the message.

Extend the list of `AttestationRecord` objects in the `state` with those included in the block, ordering the new additions in the same order as they came in the block.

Let `curblock_proposer_index` be the validator index of the `block.slot % len(get_shards_and_committees_for_slot(state, block.slot)[0].committee)`'th attester in `get_shards_and_committees_for_slot(state, block.slot)[0]`, and `parent_proposer_index` be the validator index of the parent block, calculated similarly. Verify that an attestation from the `parent_proposer_index`'th validator is part of the first (ie. item 0 in the array) `AttestationRecord` object; this attester can be considered to be the proposer of the parent block. In general, when a beacon block is produced, it is broadcasted at the network layer along with the attestation from its proposer.

Additionally, verify and update the RANDAO reveal. This is done as follows:

* Let `repeat_hash(x, n) = x if n == 0 else repeat_hash(hash(x), n-1)`.
* Let `V = state.validators[curblock_proposer_index]`.
* Verify that `repeat_hash(block.randao_reveal, (block.slot - V.randao_last_change) // RANDAO_SLOTS_PER_LAYER + 1) == V.randao_commitment`
* Set `state.randao_mix = xor(state.randao_mix, block.randao_reveal)`, `V.randao_commitment = block.randao_reveal`, `V.randao_last_change = block.slot`

### Process penalties, logouts and other special objects

Verify that there are at most `MAX_SPECIALS_PER_BLOCK` objects in `block.specials`.

For each `SpecialRecord` `obj` in `block.specials`, verify that its `kind` is one of the below values, and that `obj.data` deserializes according to the format for the given `kind`, then process it. The word "verify" when used below means that if the given verification check fails, the block containing that `SpecialRecord` is invalid.

#### LOGOUT

```python
{
    'validator_index': 'uint64',
    'signature': '[uint256]'
}
```
Perform the following checks:

* Let `fork_version = pre_fork_version if block.slot < fork_slot_number else post_fork_version`. Verify that `BLSVerify(pubkey=validators[data.validator_index].pubkey, msg=hash(LOGOUT_MESSAGE + bytes8(fork_version)), sig=data.signature)`
* Verify that `validators[validator_index].status == ACTIVE`.

Run `exit_validator(data.validator_index, state, penalize=False, current_slot=block.slot)`.

#### CASPER_SLASHING

```python
{
    'vote1_aggregate_sig_indices': '[uint24]',
    'vote1_data': AttestationSignedData,
    'vote1_aggregate_sig': '[uint256]',
    'vote2_aggregate_sig_indices': '[uint24]',
    'vote2_data': AttestationSignedData,
    'vote2_aggregate_sig': '[uint256]',
}
```

Perform the following checks:

* For each `aggregate_sig`, verify that `BLSVerify(pubkey=aggregate_pubkey([validators[i].pubkey for i in aggregate_sig_indices]), msg=vote_data, sig=aggsig)` passes.
* Verify that `vote1_data != vote2_data`.
* Let `intersection = [x for x in vote1_aggregate_sig_indices if x in vote2_aggregate_sig_indices]`. Verify that `len(intersection) >= 1`.
* Verify that `vote1_data.justified_slot < vote2_data.justified_slot < vote2_data.slot <= vote1_data.slot`.

<<<<<<< HEAD
Finally, if `block.candidate_pow_hash_chain_tip = crystallized_state.candidate_pow_hash_chain_tip`, set `crystallized_state.candidate_hash_chain_tip_votes += 1`.

### State recalculations (every `CYCLE_LENGTH` slots)
=======
For each validator index `v` in `intersection`, if `state.validators[v].status` does not equal `PENALIZED`, then run `exit_validator(v, state, penalize=True, current_slot=block.slot)`

## State recalculations (every `CYCLE_LENGTH` slots)
>>>>>>> 9e0d3871

Repeat while `slot - last_state_recalculation_slot >= CYCLE_LENGTH`:

#### Adjust justified slots and crosslink status

For every slot `s` in the range `last_state_recalculation_slot - CYCLE_LENGTH ... last_state_recalculation_slot - 1`:

* Let `total_balance` be the total balance of active validators.
* Let `total_balance_attesting_at_s` be the total balance of validators that attested to the beacon block at slot `s`.
* If `3 * total_balance_attesting_at_s >= 2 * total_balance` set `last_justified_slot = max(last_justified_slot, s)` and `justified_streak += 1`. Otherwise set `justified_streak = 0`.
* If `justified_streak >= CYCLE_LENGTH + 1` set `last_finalized_slot = max(last_finalized_slot, s - CYCLE_LENGTH - 1)`.

For every `(shard, shard_block_hash)` tuple:

* Let `total_balance_attesting_to_h` be the total balance of validators that attested to the shard block with hash `shard_block_hash`.
* Let `total_committee_balance` be the total balance in the committee of validators that could have attested to the shard block with hash `shard_block_hash`.
* If `3 * total_balance_attesting_to_h >= 2 * total_committee_balance`, set `crosslinks[shard] = CrosslinkRecord(slot=last_state_recalculation_slot + CYCLE_LENGTH, hash=shard_block_hash)`.

#### Balance recalculations related to FFG rewards

Note: When applying penalties in the following balance recalculations implementers should make sure the `uint64` does not underflow.

* Let `total_balance` be the total balance of active validators.
* Let `total_balance_in_eth = total_balance // GWEI_PER_ETH`.
* Let `reward_quotient = BASE_REWARD_QUOTIENT * int_sqrt(total_balance_in_eth)`. (The per-slot maximum interest rate is `1/reward_quotient`.)
* Let `quadratic_penalty_quotient = SQRT_E_DROP_TIME**2`. (The portion lost by offline validators after `D` slots is about `D*D/2/quadratic_penalty_quotient`.)
* Let `time_since_finality = block.slot - last_finalized_slot`.

For every slot `s` in the range `last_state_recalculation_slot - CYCLE_LENGTH ... last_state_recalculation_slot - 1`:

* Let `total_balance_participating` be the total balance of validators that voted for the canonical beacon block at slot `s`. In the normal case every validator will be in one of the `CYCLE_LENGTH` slots following slot `s` and so can vote for a block at slot `s`.
* Let `B` be the balance of any given validator whose balance we are adjusting, not including any balance changes from this round of state recalculation.
* If `time_since_finality <= 3 * CYCLE_LENGTH` adjust the balance of participating and non-participating validators as follows:
    * Participating validators gain `B // reward_quotient * (2 * total_balance_participating - total_balance) // total_balance`. (Note that this value may be negative.)
    * Non-participating validators lose `B // reward_quotient`.
* Otherwise:
    * Participating validators gain nothing.
    * Non-participating validators lose `B // reward_quotient + B * time_since_finality // quadratic_penalty_quotient`.

In addition, validators with `status == PENALIZED` lose `B // reward_quotient + B * time_since_finality // quadratic_penalty_quotient`.

#### Balance recalculations related to crosslink rewards

For every shard number `shard` for which a crosslink committee exists in the cycle prior to the most recent cycle (`last_state_recalculation_slot - CYCLE_LENGTH ... last_state_recalculation_slot - 1`), let `V` be the corresponding validator set. Let `B` be the balance of any given validator whose balance we are adjusting, not including any balance changes from this round of state recalculation. For each `shard`, `V`:

* Let `total_balance_of_v` be the total balance of `V`.
* Let `winning_shard_hash` be the hash that the largest total deposits signed for the `shard` during the cycle.
* Define a "participating validator" as a member of `V` that signed a crosslink of `winning_shard_hash`.
* Let `total_balance_of_v_participating` be the total balance of the subset of `V` that participated.
* Let `time_since_last_confirmation = block.slot - crosslinks[shard].slot`.
* Adjust balances as follows:
    * Participating validators gain `B // reward_quotient * (2 * total_balance_of_v_participating - total_balance_of_v) // total_balance_of_v`.
    * Non-participating validators lose `B // reward_quotient`.

<<<<<<< HEAD
#### Process penalties, logouts and other special objects

For each `SpecialRecord` `obj` in `state.pending_specials`:

* **[covers `LOGOUT`]**: If `obj.kind == LOGOUT`, interpret `data[0]` as a `uint24` and `data[1]` as a `hash32`, where `validator_index = data[0]` and `signature = data[1]`. If `BLSVerify(pubkey=validators[validator_index].pubkey, msg=hash(LOGOUT_MESSAGE + bytes8(fork_version)), sig=signature)`, where `fork_version = pre_fork_version if slot < fork_slot_number else post_fork_version`, and `validators[validator_index].status == ACTIVE`, run `exit_validator(validator_index, state, penalize=False, current_slot=block.slot)`
* **[covers `NO_DBL_VOTE`, `NO_SURROUND`, `NO_DBL_PROPOSE` slashing conditions]:** If `obj.kind == CASPER_SLASHING`, interpret `data[0]` as a list of concatenated `uint32` values where each value represents an index into `validators`, `data[1]` as the data being signed and `data[2]` as an aggregate signature. Interpret `data[3:6]` similarly. Verify that both signatures are valid, that the two signatures are signing distinct data, and that they are either signing the same slot number, or that one surrounds the other (ie. `source1 < source2 < target2 < target1`). Let `indices` be the list of indices in both signatures; verify that its length is at least 1. For each validator index `v` in `indices`, if its `status` does not equal `PENALIZED`, then run `exit_validator(v, state, penalize=True, current_slot=block.slot)`
* **[covers `RANDAO_CHANGE`]**: If `obj.kind == RANDAO_CHANGE`, interpret `data[0]` as a `uint24`, `data[1]` as a `hash32`, and `data[2]` as a `uint64`,  where `proposer_index = data[0]`, `randao_commitment = data[1]`, and `randao_last_change = data[2]`. Set `validators[proposer_index].randao_commitment = randao_commitment`, and set `validators[proposer_index].randao_last_change = randao_last_change`.
* **[covers `DEPOSIT_PROOF`]**: If `obj.kind == DEPOSIT_PROOF`, interpret `data[0]` as a Merkle branch from a deposit object to the `known_pow_receipt_root` (hashes in order lower to higher, concatenated), `data[1]` as being the `int64` index in the tree, and `data[2]` as being the deposit object itself, having the format `concat(data, as_bytes32(msg.value), as_bytes32(timestamp)` where `data` itself is a `DepositParams`. Verify the Merkle branch. Verify that `msg.value == DEPOSIT_SIZE` and `block.slot - (timestamp - state.genesis_time) // SLOT_DURATION < DELETION_PERIOD`. Run `add_validator(validators, data.pubkey, data.proof_of_possession, data.withdrawal_shard, data.withdrawal_address, data.randao_commitment, PENDING_ACTIVATION, block.slot)`.

#### Finally...

* For any validator with index `v` with balance less than `MIN_ONLINE_DEPOSIT_SIZE` and status `ACTIVE`, run `exit_validator(v, crystallized_state, penalize=False, current_slot=block.slot)`
* Set `crystallized_state.last_state_recalculation_slot += CYCLE_LENGTH`
* Remove all attestation records older than slot `crystallized_state.last_state_recalculation_slot`
* Empty the `active_state.pending_specials` list
* Set `active_state.recent_block_hashes = active_state.recent_block_hashes[CYCLE_LENGTH:]`
* Set `shard_and_committee_for_slots[:CYCLE_LENGTH] = shard_and_committee_for_slots[CYCLE_LENGTH:]`

#### PoW chain related rules

If `last_state_recalculation_slot % POW_HASH_VOTING_PERIOD == 0`, then:

* If `crystallized_state.candidate_hash_chain_tip_votes * 3 >= POW_HASH_VOTING_PERIOD * 2`, set `crystallized_state.hash_chain_tip = crystallized_state.candidate_hash_chain_tip`
* Set `crystallized_state.candidate_hash_chain_tip = block.candidate_pow_hash_chain_tip`
* Set `crystallized_state.candidate_hash_chain_tip_votes = 0`

=======
>>>>>>> 9e0d3871
### Validator set change

A validator set change can happen after a state recalculation if all of the following criteria are satisfied:

* `block.slot - state.validator_set_change_slot >= MIN_VALIDATOR_SET_CHANGE_INTERVAL`
* `last_finalized_slot > state.validator_set_change_slot`
* For every shard number `shard` in `shard_and_committee_for_slots`, `crosslinks[shard].slot > state.validator_set_change_slot`

Then, run the following algorithm to update the validator set:

```python
def change_validators(validators: List[ValidatorRecord], current_slot: int) -> None:
    # The active validator set
    active_validators = get_active_validator_indices(validators)
    # The total balance of active validators
    total_balance = sum([v.balance for i, v in enumerate(validators) if i in active_validators])
    # The maximum total wei that can deposit+withdraw
    max_allowable_change = max(
        2 * DEPOSIT_SIZE * GWEI_PER_ETH,
        total_balance // MAX_VALIDATOR_CHURN_QUOTIENT
    )
    # Go through the list start to end depositing+withdrawing as many as possible
    total_changed = 0
    for i in range(len(validators)):
        if validators[i].status == PENDING_ACTIVATION:
            validators[i].status = ACTIVE
            total_changed += DEPOSIT_SIZE * GWEI_PER_ETH
            add_validator_set_change_record(
                state=state,
                index=i,
                pubkey=validators[i].pubkey,
                flag=ENTRY
            )
        if validators[i].status == PENDING_EXIT:
            validators[i].status = PENDING_WITHDRAW
            validators[i].exit_slot = current_slot
            total_changed += validators[i].balance
            add_validator_set_change_record(
                state=state,
                index=i,
                pubkey=validators[i].pubkey,
                flag=EXIT
            )
        if total_changed >= max_allowable_change:
            break

    # Calculate the total ETH that has been penalized in the last ~2-3 withdrawal periods
    period_index = current_slot // WITHDRAWAL_PERIOD
    total_penalties = (
        (state.deposits_penalized_in_period[period_index]) +
        (state.deposits_penalized_in_period[period_index - 1] if period_index >= 1 else 0) +
        (state.deposits_penalized_in_period[period_index - 2] if period_index >= 2 else 0)
    )
    # Separate loop to withdraw validators that have been logged out for long enough, and
    # calculate their penalties if they were slashed
    for i in range(len(validators)):
        if validators[i].status in (PENDING_WITHDRAW, PENALIZED) and current_slot >= validators[i].exit_slot + WITHDRAWAL_PERIOD:
            if validators[i].status == PENALIZED:
                validators[i].balance -= validators[i].balance * min(total_penalties * 3, total_balance) // total_balance
            validators[i].status = WITHDRAWN
            validators[i].exit_slot = current_slot

            withdraw_amount = validators[i].balance
            ...
            # STUB: withdraw to shard chain
    
```

* Set `state.validator_set_change_slot = state.last_state_recalculation_slot`
* Set `shard_and_committee_for_slots[:CYCLE_LENGTH] = shard_and_committee_for_slots[CYCLE_LENGTH:]`
* Let `next_start_shard = (shard_and_committee_for_slots[-1][-1].shard + 1) % SHARD_COUNT`
* Set `shard_and_committee_for_slots[CYCLE_LENGTH:] = get_new_shuffling(state.next_shuffling_seed, validators, next_start_shard)`
* Set `state.next_shuffling_seed = state.randao_mix`

### If a validator set change does NOT happen

* Set `shard_and_committee_for_slots[:CYCLE_LENGTH] = shard_and_committee_for_slots[CYCLE_LENGTH:]`
* Let `time_since_finality = block.slot - state.validator_set_change_slot`
* Let `start_shard = shard_and_committee_for_slots[0][0].shard`
* If `time_since_finality * CYCLE_LENGTH <= MIN_VALIDATOR_SET_CHANGE_INTERVAL` or `time_since_finality` is an exact power of 2, set `shard_and_committee_for_slots[CYCLE_LENGTH:] = get_new_shuffling(state.next_shuffling_seed, validators, start_shard)` and set `state.next_shuffling_seed = state.randao_mix`. Note that `start_shard` is not changed from last cycle.

#### Finally...

* Remove all attestation records older than slot `state.last_state_recalculation_slot`
* Empty the `state.pending_specials` list
* For any validator with index `v` with balance less than `MIN_ONLINE_DEPOSIT_SIZE` and status `ACTIVE`, run `exit_validator(v, state, penalize=False, current_slot=block.slot)`
* Set `state.recent_block_hashes = state.recent_block_hashes[CYCLE_LENGTH:]`
* Set `state.last_state_recalculation_slot += CYCLE_LENGTH`

For any validator that was added or removed from the active validator list during this state recalculation:

* If the validator was removed, remove their index from the `persistent_committees` and remove any `ShardReassignmentRecord`s containing their index from `persistent_committee_reassignments`.
* If the validator was added with index `validator_index`:
  * let `assigned_shard = hash(state.randao_mix + bytes8(validator_index)) % SHARD_COUNT`
  * let `reassignment_record = ShardReassignmentRecord(validator_index=validator_index, shard=assigned_shard, slot=block.slot + SHARD_PERSISTENT_COMMITTEE_CHANGE_PERIOD)`
  * Append `reassignment_record` to the end of `persistent_committee_reassignments`

Now run the following code to reshuffle a few proposers:

```python
active_validator_indices = get_active_validator_indices(validators)
num_validators_to_reshuffle = len(active_validator_indices) // SHARD_PERSISTENT_COMMITTEE_CHANGE_PERIOD
for i in range(num_validators_to_reshuffle):
    # Multiplying i to 2 to ensure we have different input to all the required hashes in the shuffling
    # and none of the hashes used for entropy in this loop will be the same
    vid = active_validator_indices[hash(state.randao_mix + bytes8(i * 2)) % len(active_validator_indices)]
    new_shard = hash(state.randao_mix + bytes8(i * 2 + 1)) % SHARD_COUNT
    shard_reassignment_record = ShardReassignmentRecord(
        validator_index=vid,
        shard=new_shard,
        slot=block.slot + SHARD_PERSISTENT_COMMITTEE_CHANGE_PERIOD
    )
    state.persistent_committee_reassignments.append(shard_reassignment_record)

while len(state.persistent_committee_reassignments) > 0 and state.persistent_committee_reassignments[0].slot <= block.slot:
    rec = state.persistent_committee_reassignments.pop(0)
    for committee in state.persistent_committees:
        if rec.validator_index in committee:
            committee.pop(
                committee.index(rec.validator_index)
            )
    state.persistent_committees[rec.shard].append(rec.validator_index)
```

### TODO

Note: This spec is ~65% complete.

**Missing**

* [ ] Specify the rules around acceptable values for `pow_chain_reference` ([issue 58](https://github.com/ethereum/eth2.0-specs/issues/58))
* [ ] Specify the shard chain blocks, blobs, proposers, etc.
* [ ] Specify the deposit contract on the PoW chain in Vyper
* [ ] Specify the beacon chain genesis rules ([issue 58](https://github.com/ethereum/eth2.0-specs/issues/58))
* [ ] Specify the logic for proofs of custody, including slashing conditions
* [ ] Specify BLSVerify and rework the spec for BLS12-381 throughout
* [ ] Specify the constraints for `SpecialRecord`s ([issue 43](https://github.com/ethereum/eth2.0-specs/issues/43))
* [ ] Undergo peer review, security audits and formal verification

**Documentation**

* [ ] Specify the various assumptions (global clock, networking latency, validator honesty, validator liveness, etc.)
* [ ] Add an appendix on gossip networks and the offchain signature aggregation logic
* [ ] Add a glossary (in a separate `glossary.md`) to comprehensively and precisely define all the terms
* [ ] Clearly document the various edge cases, e.g. with committee sizing
* [ ] Rework the document for readability

**Possible modifications and additions**

* [ ] Replace the IMD fork choice rule with LMD
* [ ] Homogenise types to `uint64` ([PR 36](https://github.com/ethereum/eth2.0-specs/pull/36))
* [ ] Reduce the slot duration to 8 seconds
* [ ] Allow for the delayed inclusion of aggregated signatures
* [ ] Introduce a RANDAO slashing condition for early reveals
* [ ] Use a separate hash function for the proof of possession
* [ ] Rework the `ShardAndCommittee` data structures
* [ ] Add a double-batched Merkle accumulator for historical beacon chain blocks
* [ ] Allow for deposits larger than 32 ETH, as well as deposit top-ups
* [ ] Add penalties for deposits below 32 ETH (or some other threshold)
* [ ] Add a `SpecialRecord` to (re)register

# Appendix
## Appendix A - Hash function

We aim to have a STARK-friendly hash function `hash(x)` for the production launch of the beacon chain. While the standardisation process for a STARK-friendly hash function takes place—led by STARKware, who will produce a detailed report with recommendations—we use `BLAKE2b-512` as a placeholder. Specifically, we set `hash(x) := BLAKE2b-512(x)[0:32]` where the `BLAKE2b-512` algorithm is defined in [RFC 7693](https://tools.ietf.org/html/rfc7693) and the input `x` is of type `bytes`.

## Copyright
Copyright and related rights waived via [CC0](https://creativecommons.org/publicdomain/zero/1.0/).<|MERGE_RESOLUTION|>--- conflicted
+++ resolved
@@ -48,15 +48,11 @@
 | `DELETION_PERIOD` | 2**21 (= 2,097,152) | slots | ~1.06 years |
 | `SHARD_PERSISTENT_COMMITTEE_CHANGE_PERIOD` | 2**16 (= 65,536) | slots | ~12 days |
 | `BASE_REWARD_QUOTIENT` | 2**15 (= 32,768) | — |
-<<<<<<< HEAD
 | `MAX_VALIDATOR_CHURN_QUOTIENT` | 2**5 (= 32) | — |
 | `POW_HASH_VOTING_PERIOD` | 2**10 (=1024) | - |
+| `POW_CONTRACT_MERKLE_TREE_DEPTH` | 2**5 (=32) | - |
+ `MAX_SPECIALS_PER_BLOCK` | 2**4 (= 16) | - |
 | `LOGOUT_MESSAGE` | `"LOGOUT"` | — |
-=======
-| `MAX_VALIDATOR_CHURN_QUOTIENT` | 2**5 (= 32) | — | 
-| `MAX_SPECIALS_PER_BLOCK` | 2**4 (= 16) | - |
-| `LOGOUT_MESSAGE` | `"LOGOUT"` | — | 
->>>>>>> 9e0d3871
 | `INITIAL_FORK_VERSION` | 0 | — |
 
 **Notes**
@@ -516,7 +512,6 @@
     return x
 ```
 
-<<<<<<< HEAD
 ### PoW chain contract
 
 The beacon chain is initialized when a condition is met inside a contract on the existing PoW chain. This contract's code in Vyper is as follows:
@@ -532,9 +527,9 @@
 @public
 def deposit(data: bytes[2048]):
     log.HashChainValue(self.receipt_tree[1], data, msg.value, block.timestamp, self.total_deposit_count)
-    index:int128 = self.total_deposit_count + 2**32
+    index:int128 = self.total_deposit_count + 2**POW_CONTRACT_MERKLE_TREE_DEPTH
     self.receipt_tree[index] = sha3(concat(data, as_bytes32(msg.value), as_bytes32(block.timestamp))
-    for i in range(32):
+    for i in range(POW_CONTRACT_MERKLE_TREE_DEPTH):
         index //= 2
         self.receipt_tree[index] = sha3(concat(self.receipt_tree[index * 2], self.receipt_tree[index * 2 + 1]))
     self.total_deposit_count += 1
@@ -559,7 +554,7 @@
 }
 ```
 
-If the user wishes to deposit more than 32 ETH, they would need to make multiple calls. When the contract publishes a `ChainStart` log, this initializes the chain, calling `on_startup` with:
+If the user wishes to deposit more than `DEPOSIT_SIZE` ETH, they would need to make multiple calls. When the contract publishes a `ChainStart` log, this initializes the chain, calling `on_startup` with:
 
 * `initial_validator_entries` equal to the list of data records published as HashChainValue logs so far, in the order in which they were published (oldest to newest).
 * `genesis_time` equal to the `time` value published in the log
@@ -641,8 +636,6 @@
 
 The `add_validator` routine is defined below.
 
-=======
->>>>>>> 9e0d3871
 ### Routine for adding a validator
 
 This routine should be run for every validator that is inducted as part of a log created on the PoW chain [TODO: explain where to check for these logs]. The status of the validators added after genesis is `PENDING_ACTIVATION`. These logs should be processed in the order in which they are emitted by the PoW chain.
@@ -820,6 +813,8 @@
 * Verify that `repeat_hash(block.randao_reveal, (block.slot - V.randao_last_change) // RANDAO_SLOTS_PER_LAYER + 1) == V.randao_commitment`
 * Set `state.randao_mix = xor(state.randao_mix, block.randao_reveal)`, `V.randao_commitment = block.randao_reveal`, `V.randao_last_change = block.slot`
 
+Finally, if `block.candidate_pow_hash_chain_tip = crystallized_state.candidate_pow_hash_chain_tip`, set `crystallized_state.candidate_hash_chain_tip_votes += 1`.
+
 ### Process penalties, logouts and other special objects
 
 Verify that there are at most `MAX_SPECIALS_PER_BLOCK` objects in `block.specials`.
@@ -861,15 +856,42 @@
 * Let `intersection = [x for x in vote1_aggregate_sig_indices if x in vote2_aggregate_sig_indices]`. Verify that `len(intersection) >= 1`.
 * Verify that `vote1_data.justified_slot < vote2_data.justified_slot < vote2_data.slot <= vote1_data.slot`.
 
-<<<<<<< HEAD
-Finally, if `block.candidate_pow_hash_chain_tip = crystallized_state.candidate_pow_hash_chain_tip`, set `crystallized_state.candidate_hash_chain_tip_votes += 1`.
-
-### State recalculations (every `CYCLE_LENGTH` slots)
-=======
 For each validator index `v` in `intersection`, if `state.validators[v].status` does not equal `PENALIZED`, then run `exit_validator(v, state, penalize=True, current_slot=block.slot)`
 
+#### DEPOSIT_PROOF
+
+```python
+{
+    'merkle_branch': '[hash32]',
+    'merkle_tree_index': 'uint64',
+    'deposit_data': {
+         'params': DepositParams,
+         'msg_value': 'uint256',
+         'timestamp': 'uint256'
+    }
+}
+```
+
+Note that `deposit_data` in serialized form should be the `DepositParams` followed by 32 bytes for the `msg.value` and 32 bytes for the `timestamp`, or exactly the data the hash of which was placed into the Merkle tree in the PoW contract.
+
+Use the following procedure to verify the `merkle_branch`, setting `leaf=serialized_deposit_data`, `depth=POW_CONTRACT_MERKLE_TREE_DEPTH` and `root=state.known_pow_receipt_root`:
+
+```python
+def verify_merkle_branch(leaf: Hash32, branch: [Hash32], depth: int, index: int, root: Hash32) -> bool:
+    value = leaf
+    for i in range(depth):
+        if index % 2:
+            value = hash(branch[i], value)
+        else:
+            value = hash(value, branch[i])
+    return value == root
+```
+
+Verify that `msg.value == DEPOSIT_SIZE` and `block.slot - (timestamp - state.genesis_time) // SLOT_DURATION < DELETION_PERIOD`.
+
+Run `add_validator(validators, deposit_data.params.pubkey, deposit_data.params.proof_of_possession, deposit_data.params.withdrawal_shard, data.withdrawal_address, deposit_data.params.randao_commitment, PENDING_ACTIVATION, block.slot)`.
+
 ## State recalculations (every `CYCLE_LENGTH` slots)
->>>>>>> 9e0d3871
 
 Repeat while `slot - last_state_recalculation_slot >= CYCLE_LENGTH`:
 
@@ -923,17 +945,7 @@
 * Adjust balances as follows:
     * Participating validators gain `B // reward_quotient * (2 * total_balance_of_v_participating - total_balance_of_v) // total_balance_of_v`.
     * Non-participating validators lose `B // reward_quotient`.
-
-<<<<<<< HEAD
-#### Process penalties, logouts and other special objects
-
-For each `SpecialRecord` `obj` in `state.pending_specials`:
-
-* **[covers `LOGOUT`]**: If `obj.kind == LOGOUT`, interpret `data[0]` as a `uint24` and `data[1]` as a `hash32`, where `validator_index = data[0]` and `signature = data[1]`. If `BLSVerify(pubkey=validators[validator_index].pubkey, msg=hash(LOGOUT_MESSAGE + bytes8(fork_version)), sig=signature)`, where `fork_version = pre_fork_version if slot < fork_slot_number else post_fork_version`, and `validators[validator_index].status == ACTIVE`, run `exit_validator(validator_index, state, penalize=False, current_slot=block.slot)`
-* **[covers `NO_DBL_VOTE`, `NO_SURROUND`, `NO_DBL_PROPOSE` slashing conditions]:** If `obj.kind == CASPER_SLASHING`, interpret `data[0]` as a list of concatenated `uint32` values where each value represents an index into `validators`, `data[1]` as the data being signed and `data[2]` as an aggregate signature. Interpret `data[3:6]` similarly. Verify that both signatures are valid, that the two signatures are signing distinct data, and that they are either signing the same slot number, or that one surrounds the other (ie. `source1 < source2 < target2 < target1`). Let `indices` be the list of indices in both signatures; verify that its length is at least 1. For each validator index `v` in `indices`, if its `status` does not equal `PENALIZED`, then run `exit_validator(v, state, penalize=True, current_slot=block.slot)`
-* **[covers `RANDAO_CHANGE`]**: If `obj.kind == RANDAO_CHANGE`, interpret `data[0]` as a `uint24`, `data[1]` as a `hash32`, and `data[2]` as a `uint64`,  where `proposer_index = data[0]`, `randao_commitment = data[1]`, and `randao_last_change = data[2]`. Set `validators[proposer_index].randao_commitment = randao_commitment`, and set `validators[proposer_index].randao_last_change = randao_last_change`.
-* **[covers `DEPOSIT_PROOF`]**: If `obj.kind == DEPOSIT_PROOF`, interpret `data[0]` as a Merkle branch from a deposit object to the `known_pow_receipt_root` (hashes in order lower to higher, concatenated), `data[1]` as being the `int64` index in the tree, and `data[2]` as being the deposit object itself, having the format `concat(data, as_bytes32(msg.value), as_bytes32(timestamp)` where `data` itself is a `DepositParams`. Verify the Merkle branch. Verify that `msg.value == DEPOSIT_SIZE` and `block.slot - (timestamp - state.genesis_time) // SLOT_DURATION < DELETION_PERIOD`. Run `add_validator(validators, data.pubkey, data.proof_of_possession, data.withdrawal_shard, data.withdrawal_address, data.randao_commitment, PENDING_ACTIVATION, block.slot)`.
-
+    
 #### Finally...
 
 * For any validator with index `v` with balance less than `MIN_ONLINE_DEPOSIT_SIZE` and status `ACTIVE`, run `exit_validator(v, crystallized_state, penalize=False, current_slot=block.slot)`
@@ -951,8 +963,6 @@
 * Set `crystallized_state.candidate_hash_chain_tip = block.candidate_pow_hash_chain_tip`
 * Set `crystallized_state.candidate_hash_chain_tip_votes = 0`
 
-=======
->>>>>>> 9e0d3871
 ### Validator set change
 
 A validator set change can happen after a state recalculation if all of the following criteria are satisfied:
