--- conflicted
+++ resolved
@@ -1705,7 +1705,6 @@
 
 #### Block header
 
-<<<<<<< HEAD
 ```python
 def process_block_header(state: BeaconState, block: BeaconBlock) -> None:
     # Verify that the slots match
@@ -1718,18 +1717,11 @@
     proposer = state.validator_registry[get_beacon_proposer_index(state, state.slot)]
     assert bls_verify(
         pubkey=proposer.pubkey,
-        message_hash=signed_root(block, "signature"),
+        message_hash=signed_root(block),
         signature=block.signature,
         domain=get_domain(state.fork, get_current_epoch(state), DOMAIN_BEACON_BLOCK)
     )
 ```
-=======
-#### Block signature
-
-* Let `proposer = state.validator_registry[get_beacon_proposer_index(state, state.slot)]`.
-* Let `proposal = Proposal(block.slot, BEACON_CHAIN_SHARD_NUMBER, signed_root(block), block.signature)`.
-* Verify that `bls_verify(pubkey=proposer.pubkey, message_hash=signed_root(proposal), signature=proposal.signature, domain=get_domain(state.fork, get_current_epoch(state), DOMAIN_PROPOSAL))`.
->>>>>>> 28f2a723
 
 #### RANDAO
 
@@ -1789,15 +1781,9 @@
     for header in (proposer_slashing.header_1, proposer_slashing.header_2):
         assert bls_verify(
             pubkey=proposer.pubkey,
-<<<<<<< HEAD
-            message_hash=signed_root(header, "signature"),
+            message_hash=signed_root(header),
             signature=header.signature,
             domain=get_domain(state.fork, slot_to_epoch(header.slot), DOMAIN_BEACON_BLOCK)
-=======
-            message_hash=signed_root(proposal),
-            signature=proposal.signature,
-            domain=get_domain(state.fork, slot_to_epoch(proposal.slot), DOMAIN_PROPOSAL)
->>>>>>> 28f2a723
         )
     slash_validator(state, proposer_slashing.proposer_index)
 ```
