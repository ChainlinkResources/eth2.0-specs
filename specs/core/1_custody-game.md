# Ethereum 2.0 Phase 1 -- Custody Game

**Notice**: This document is a work-in-progress for researchers and implementers.

## Table of contents

<!-- TOC -->

- [Ethereum 2.0 Phase 1 -- Custody Game](#ethereum-20-phase-1----custody-game)
    - [Table of contents](#table-of-contents)
    - [Introduction](#introduction)
    - [Terminology](#terminology)
    - [Constants](#constants)
        - [Misc](#misc)
        - [Time parameters](#time-parameters)
        - [Max operations per block](#max-operations-per-block)
        - [Reward and penalty quotients](#reward-and-penalty-quotients)
        - [Signature domains](#signature-domains)
    - [Data structures](#data-structures)
        - [Custody objects](#custody-objects)
            - [`CustodyChunkChallenge`](#custodychunkchallenge)
            - [`CustodyBitChallenge`](#custodybitchallenge)
            - [`CustodyChunkChallengeRecord`](#custodychunkchallengerecord)
            - [`CustodyBitChallengeRecord`](#custodybitchallengerecord)
            - [`CustodyResponse`](#custodyresponse)
        - [New beacon operations](#new-beacon-operations)
            - [`CustodyKeyReveal`](#custodykeyreveal)
            - [`EarlyDerivedSecretReveal`](#earlyderivedsecretreveal)
        - [Phase 0 container updates](#phase-0-container-updates)
            - [`Validator`](#validator)
            - [`BeaconState`](#beaconstate)
            - [`BeaconBlockBody`](#beaconblockbody)
    - [Helpers](#helpers)
        - [`typeof`](#typeof)
        - [`empty`](#empty)
        - [`get_crosslink_chunk_count`](#get_crosslink_chunk_count)
        - [`get_custody_chunk_bit`](#get_custody_chunk_bit)
        - [`get_chunk_bits_root`](#get_chunk_bits_root)
        - [`get_randao_epoch_for_custody_period`](#get_randao_epoch_for_custody_period)
        - [`get_validators_custody_reveal_period`](#get_validators_custody_reveal_period)
<<<<<<< HEAD
        - [`replace_empty_or_append`](#replace_empty_or_append)
    - [Per-block processing](#per-block-processing)
        - [Operations](#operations)
            - [Custody key reveals](#custody-key-reveals)
            - [Early derived secret reveals](#early-derived-secret-reveals)
            - [Chunk challenges](#chunk-challenges)
            - [Bit challenges](#bit-challenges)
            - [Custody responses](#custody-responses)
    - [Per-epoch processing](#per-epoch-processing)
        - [Handling of custody-related deadlines](#handling-of-custody-related-deadlines)
=======
>>>>>>> 72e12679

<!-- /TOC -->

## Introduction

This document details the beacon chain additions and changes in Phase 1 of Ethereum 2.0 to support the shard data custody game, building upon the [Phase 0](0_beacon-chain.md) specification.

## Terminology

* **Custody game**—
* **Custody period**—
* **Custody chunk**—
* **Custody chunk bit**—
* **Custody chunk challenge**—
* **Custody bit**—
* **Custody bit challenge**—
* **Custody key**—
* **Custody key reveal**—
* **Custody key mask**—
* **Custody response**—
* **Custody response deadline**—

## Constants

### Misc

| Name | Value |
| - | - |
| `BYTES_PER_SHARD_BLOCK` | `2**14` (= 16,384) |
| `BYTES_PER_CUSTODY_CHUNK` | `2**9` (= 512) |
| `MINOR_REWARD_QUOTIENT` | `2**8` (= 256) |

### Time parameters

| Name | Value | Unit | Duration |
| - | - | :-: | :-: |
| `MAX_CHUNK_CHALLENGE_DELAY` | `2**11` (= 2,048) | epochs | ~9 days |
| `CUSTODY_RESPONSE_DEADLINE` | `2**14` (= 16,384) | epochs | ~73 days |
| `RANDAO_PENALTY_EPOCHS` | `2**1` (= 2) | epochs | 12.8 minutes |
| `EARLY_DERIVED_SECRET_PENALTY_MAX_FUTURE_EPOCHS` | `2**14` | epochs | ~73 days |
| `EPOCHS_PER_CUSTODY_PERIOD` | `2**11` (= 2,048) | epochs | ~9 days |
| `CUSTODY_PERIOD_TO_RANDAO_PADDING` | `2**11` (= 2,048) | epochs | ~9 days |
| `MAX_REVEAL_LATENESS_DECREMENT` | `2**7` (= 128) | epochs | ~14 hours |

### Max operations per block

| Name | Value |
| - | - |
| `MAX_CUSTODY_KEY_REVEALS` | `2**4` (= 16) |
| `MAX_EARLY_DERIVED_SECRET_REVEALS` | `1` |
| `MAX_CUSTODY_CHUNK_CHALLENGES` | `2**2` (= 4) |
| `MAX_CUSTODY_BIT_CHALLENGES` | `2**2` (= 4) |
| `MAX_CUSTODY_RESPONSES` | `2**5` (= 32) |

### Reward and penalty quotients

| Name | Value |
| - | - |
| `EARLY_DERIVED_SECRET_REVEAL_SLOT_REWARD_MULTIPLE` | `2**1` (= 2) |

### Signature domains

| Name | Value |
| - | - |
| `DOMAIN_CUSTODY_BIT_CHALLENGE` | `6` |

## Data structures

### Custody objects

#### `CustodyChunkChallenge`

```python
{
    'responder_index': ValidatorIndex,
    'attestation': Attestation,
    'chunk_index': 'uint64',
}
```

#### `CustodyBitChallenge`

```python
{
    'responder_index': ValidatorIndex,
    'attestation': Attestation,
    'challenger_index': ValidatorIndex,
    'responder_key': BLSSignature,
    'chunk_bits': Bitfield,
    'signature': BLSSignature,
}
```

#### `CustodyChunkChallengeRecord`

```python
{
    'challenge_index': 'uint64',
    'challenger_index': ValidatorIndex,
    'responder_index': ValidatorIndex,
    'inclusion_epoch': Epoch,
    'data_root': Hash,
    'depth': 'uint64',
    'chunk_index': 'uint64',
}
```

#### `CustodyBitChallengeRecord`

```python
{
    'challenge_index': 'uint64',
    'challenger_index': ValidatorIndex,
    'responder_index': ValidatorIndex,
    'inclusion_epoch': Epoch,
    'data_root': Hash,
    'chunk_count': 'uint64',
    'chunk_bits_merkle_root': Hash,
    'responder_key': BLSSignature,
}
```

#### `CustodyResponse`

```python
{
    'challenge_index': 'uint64',
    'chunk_index': 'uint64',
    'chunk': ['byte', BYTES_PER_CUSTODY_CHUNK],
    'data_branch': [Hash],
    'chunk_bits_branch': [Hash],
    'chunk_bits_leaf': Hash,
}
```

### New beacon operations

#### `CustodyKeyReveal`

```python
{
    # Index of the validator whose key is being revealed
    'revealer_index': 'uint64',
    # Reveal (masked signature)
    'reveal': 'bytes96',
}
```

#### `EarlyDerivedSecretReveal`

Represents an early (punishable) reveal of one of the derived secrets, where derived secrets are RANDAO reveals and custody reveals (both are part of the same domain).

```python
{
    # Index of the validator whose key is being revealed
    'revealed_index': 'uint64',
    # RANDAO epoch of the key that is being revealed
    'epoch': 'uint64',
    # Reveal (masked signature)
    'reveal': 'bytes96',
    # Index of the validator who revealed (whistleblower)
    'masker_index': 'uint64',
    # Mask used to hide the actual reveal signature (prevent reveal from being stolen)
    'mask': 'bytes32',
}
```

### Phase 0 container updates

Add the following fields to the end of the specified container objects. Fields with underlying type `uint64` are initialized to `0` and list fields are initialized to `[]`.

#### `Validator`

```python
    # next_custody_reveal_period is initialized to the custody period
    # (of the particular validator) in which the validator is activated
    # = get_validators_custody_reveal_period(...)
    'next_custody_reveal_period': 'uint64',
    'max_reveal_lateness': 'uint64',
```

#### `BeaconState`

```python
    'custody_chunk_challenge_records': [CustodyChunkChallengeRecord],
    'custody_bit_challenge_records': [CustodyBitChallengeRecord],
    'custody_challenge_index': 'uint64',

    # Future derived secrets already exposed; contains the indices of the exposed validator
    # at RANDAO reveal period % EARLY_DERIVED_SECRET_PENALTY_MAX_FUTURE_EPOCHS
    'exposed_derived_secrets': [['uint64'], EARLY_DERIVED_SECRET_PENALTY_MAX_FUTURE_EPOCHS],
```

#### `BeaconBlockBody`

```python
    'custody_chunk_challenges': [CustodyChunkChallenge],
    'custody_bit_challenges': [CustodyBitChallenge],
    'custody_responses': [CustodyResponse],
    'custody_key_reveals': [CustodyKeyReveal],
    'early_derived_secret_reveals': [EarlyDerivedSecretReveal],
```

## Helpers

### `typeof`

The `typeof` function accepts and SSZ object as a single input and returns the corresponding SSZ type.

### `empty`

The `empty` function accepts and SSZ type as input and returns an object of that type with all fields initialized to default values.

### `get_crosslink_chunk_count`

```python
def get_custody_chunk_count(crosslink: Crosslink) -> int:
    crosslink_length = min(MAX_EPOCHS_PER_CROSSLINK, crosslink.end_epoch - crosslink.start_epoch)
    chunks_per_epoch = 2 * BYTES_PER_SHARD_BLOCK * SLOTS_PER_EPOCH // BYTES_PER_CUSTODY_CHUNK
    return crosslink_length * chunks_per_epoch
```

### `get_custody_chunk_bit`

```python
def get_custody_chunk_bit(key: BLSSignature, chunk: bytes) -> bool:
    # TODO: Replace with something MPC-friendly, e.g. the Legendre symbol
    return get_bitfield_bit(hash(challenge.responder_key + chunk), 0)
```

### `get_chunk_bits_root`

```python
def get_chunk_bits_root(chunk_bitfield: Bitfield) -> Bytes32:
    aggregated_bits = bytearray([0] * 32)
    for i in range(0, len(chunk_bitfield), 32):
        for j in range(32):
            aggregated_bits[j] ^= chunk_bitfield[i+j]
    return hash(aggregated_bits)
```

### `get_randao_epoch_for_custody_period`

```python
def get_randao_epoch_for_custody_period(period: int, validator_index: ValidatorIndex) -> Epoch:
    next_period_start = (period + 1) * EPOCHS_PER_CUSTODY_PERIOD - validator_index % EPOCHS_PER_CUSTODY_PERIOD
    return next_period_start + CUSTODY_PERIOD_TO_RANDAO_PADDING
```

### `get_validators_custody_reveal_period`

```python
def get_validators_custody_reveal_period(state: BeaconState,
                                         validator_index: ValidatorIndex,
                                         epoch: Epoch=None) -> int:
    '''
    This function returns the reveal period for a given validator.
    If no epoch is supplied, the current epoch is assumed.
    Note: This function implicitly requires that validators are not removed from the
    validator set in fewer than EPOCHS_PER_CUSTODY_PERIOD epochs
    '''
    epoch = get_current_epoch(state) if epoch is None else epoch
    return (epoch + validator_index % EPOCHS_PER_CUSTODY_PERIOD) // EPOCHS_PER_CUSTODY_PERIOD
```

### `replace_empty_or_append`


```python
def replace_empty_or_append(list: List[Any], new_element: Any) -> int:
    for i in range(len(list)):
        if list[i] == empty(typeof(new_element)):
            list[i] = new_element
            return i
    list.append(new_element)
    return len(list) - 1
```

## Per-block processing

### Operations

Add the following operations to the per-block processing, in the order given below and after all other operations in Phase 0.

#### Custody key reveals

Verify that `len(block.body.custody_key_reveals) <= MAX_CUSTODY_KEY_REVEALS`.

For each `reveal` in `block.body.custody_key_reveals`, run the following function:

```python
def process_custody_key_reveal(state: BeaconState,
                           reveal: CustodyKeyReveal) -> None:

    """
    Process ``CustodyKeyReveal`` operation.
    Note that this function mutates ``state``.
    """

    revealer = state.validator_registry[reveal.revealer_index]
    epoch_to_sign = get_randao_epoch_for_custody_period(revealer.next_custody_reveal_period, reveal.revealed_index)

    assert revealer.next_custody_reveal_period < get_validators_custody_reveal_period(state, reveal.revealed_index)

    # Revealed validator is active or exited, but not withdrawn
    assert is_slashable_validator(revealer, get_current_epoch(state))

    # Verify signature
    assert bls_verify(
        pubkey=revealer.pubkey,
        message_hash=hash_tree_root(epoch_to_sign),
        signature=reveal.reveal,
        domain=get_domain(
            state=state,
            domain_type=DOMAIN_RANDAO,
            message_epoch=epoch_to_sign,
        ),
    )

    # Decrement max reveal lateness if response is timely
    if revealer.next_custody_reveal_period == get_validators_custody_reveal_period(state, reveal.revealer_index) - 2:
            revealer.max_reveal_lateness -=  MAX_REVEAL_LATENESS_DECREMENT
    revealer.max_reveal_lateness = max(revealed_validator.max_reveal_lateness, get_validators_custody_reveal_period(state, reveal.revealed_index) - revealer.next_custody_reveal_period)

    # Process reveal
    revealer.next_custody_reveal_period += 1

    # Reward Block Preposer
    proposer_index = get_beacon_proposer_index(state)
    increase_balance(state, proposer_index, base_reward(state, index) // MINOR_REWARD_QUOTIENT)
```

#### Early derived secret reveals

Verify that `len(block.body.early_derived_secret_reveals) <= MAX_EARLY_DERIVED_SECRET_REVEALS`.

For each `reveal` in `block.body.early_derived_secret_reveals`, run the following function:

```python
def process_early_derived_secret_reveal(state: BeaconState,
                              reveal: EarlyDerivedSecretReveal) -> None:
    """
    Process ``EarlyDerivedSecretReveal`` operation.
    Note that this function mutates ``state``.
    """

    revealed_validator = state.validator_registry[reveal.revealed_index]
    masker = state.validator_registry[reveal.masker_index]

    assert reveal.epoch >= get_current_epoch(state) + RANDAO_PENALTY_EPOCHS
    assert reveal.epoch < get_current_epoch(state) + EARLY_DERIVED_SECRET_PENALTY_MAX_FUTURE_EPOCHS
    assert revealed_validator.slashed is False
    assert reveal.revealed_index not in state.exposed_derived_secrets[reveal.epoch % EARLY_DERIVED_SECRET_PENALTY_MAX_FUTURE_EPOCHS]

    # Verify signature correctness
    masker = state.validator_registry[reveal.masker_index]
    pubkeys = [revealed_validator.pubkey, masker.pubkey]
    message_hashes = [
        hash_tree_root(reveal.epoch),
        reveal.mask,
    ]

    assert bls_verify_multiple(
        pubkeys=pubkeys,
        message_hashes=message_hashes,
        signature=reveal.reveal,
        domain=get_domain(
            state=state,
            domain_type=DOMAIN_RANDAO,
            message_epoch=reveal.epoch,
        ),
    )

    if reveal.epoch >= get_current_epoch(state) + CUSTODY_PERIOD_TO_RANDAO_PADDING:
        # Full slashing when the secret was revealed so early it may be a valid custody
        # round key
        slash_validator(state, reveal.revealed_index, reveal.masker_index)
    else:
        # Only a small penalty proportional to proposer slot reward for RANDAO reveal
        # that does not interfere with the custody period
        # The penalty is proportional to the max proposer reward

        # Calculate penalty
        max_proposer_slot_reward = (
            get_base_reward(state, reveal.revealed_index) *
            SLOTS_PER_EPOCH //
            len(get_active_validator_indices(state, get_current_epoch(state))) //
            PROPOSER_REWARD_QUOTIENT
        )
        penalty = max_proposer_slot_reward * EARLY_DERIVED_SECRET_REVEAL_SLOT_REWARD_MULTIPLE * (len(state.exposed_derived_secrets[reveal.epoch % EARLY_DERIVED_SECRET_PENALTY_MAX_FUTURE_EPOCHS]) + 1)

        # Apply penalty
        proposer_index = get_beacon_proposer_index(state)
        whistleblower_index = reveal.masker_index
        whistleblowing_reward = penalty // WHISTLEBLOWING_REWARD_QUOTIENT
        proposer_reward = whistleblowing_reward // PROPOSER_REWARD_QUOTIENT
        increase_balance(state, proposer_index, proposer_reward)
        increase_balance(state, whistleblower_index, whistleblowing_reward - proposer_reward)
        decrease_balance(state, reveal.revealed_index, penalty)

        # Mark this derived secret as exposed so validator cannot be punished repeatedly
        state.exposed_derived_secrets[reveal.epoch % EARLY_DERIVED_SECRET_PENALTY_MAX_FUTURE_EPOCHS].append(reveal.revealed_index)

```

#### Chunk challenges

Verify that `len(block.body.custody_chunk_challenges) <= MAX_CUSTODY_CHUNK_CHALLENGES`.

For each `challenge` in `block.body.custody_chunk_challenges`, run the following function:

```python
def process_chunk_challenge(state: BeaconState,
                            challenge: CustodyChunkChallenge) -> None:
    # Verify the attestation
    assert verify_indexed_attestation(state, convert_to_indexed(state, challenge.attestation))
    # Verify it is not too late to challenge
    assert slot_to_epoch(challenge.attestation.data.slot) >= get_current_epoch(state) - MAX_CHUNK_CHALLENGE_DELAY
    responder = state.validator_registry[challenge.responder_index]
    assert responder.exit_epoch >= get_current_epoch(state) - MAX_CHUNK_CHALLENGE_DELAY
    # Verify the responder participated in the attestation
    attesters = get_attesting_indices(state, attestation.data, attestation.aggregation_bitfield)
    assert challenge.responder_index in attesters
    # Verify the challenge is not a duplicate
    for record in state.custody_chunk_challenge_records:
        assert (
            record.data_root != challenge.attestation.data.crosslink.data_root or
            record.chunk_index != challenge.chunk_index
        )
    # Verify depth
    depth = math.log2(next_power_of_two(get_custody_chunk_count(challenge.attestation.data.crosslink)))
    assert challenge.chunk_index < 2**depth
    # Add new chunk challenge record
    new_record = CustodyChunkChallengeRecord(
        challenge_index=state.custody_challenge_index,
        challenger_index=get_beacon_proposer_index(state),
        responder_index=challenge.responder_index
        inclusion_epoch=get_current_epoch(state),
        data_root=challenge.attestation.data.crosslink.data_root,
        depth=depth,
        chunk_index=challenge.chunk_index,
    )
    replace_empty_or_append(state.custody_chunk_challenge_records, new_record)

    state.custody_challenge_index += 1
    # Postpone responder withdrawability
    responder.withdrawable_epoch = FAR_FUTURE_EPOCH
```

#### Bit challenges

Verify that `len(block.body.custody_bit_challenges) <= MAX_CUSTODY_BIT_CHALLENGES`.

For each `challenge` in `block.body.custody_bit_challenges`, run the following function:

```python
def process_bit_challenge(state: BeaconState,
                          challenge: CustodyBitChallenge) -> None:

    # Verify challenge signature
    challenger = state.validator_registry[challenge.challenger_index]
    assert bls_verify(
        pubkey=challenger.pubkey,
        message_hash=signing_root(challenge),
        signature=challenge.signature,
        domain=get_domain(state, get_current_epoch(state), DOMAIN_CUSTODY_BIT_CHALLENGE),
    )
    assert is_slashable_validator(challenger, get_current_epoch(state))

    # Verify the attestation
    assert verify_indexed_attestation(state, convert_to_indexed(state, challenge.attestation))
    # Verify the attestation is eligible for challenging
    responder = state.validator_registry[challenge.responder_index]
    assert (slot_to_epoch(challenge.attestation.data.slot) + responder.max_reveal_lateness <=
            get_validators_custody_reveal_period(state, challenge.responder_index))

    # Verify the responder participated in the attestation
    attesters = get_attesting_indices(state, attestation.data, attestation.aggregation_bitfield)
    assert challenge.responder_index in attesters

    # A validator can be the challenger for at most one challenge at a time
    for record in state.custody_bit_challenge_records:
        assert record.challenger_index != challenge.challenger_index

    # Verify the responder is a valid custody key
    epoch_to_sign = get_randao_epoch_for_custody_period(
        get_validators_custody_reveal_period(
            state=state,
            index=challenge.responder_index,
            epoch=slot_to_epoch(attestation.data.slot),
        challenge.responder_index
    )
    assert bls_verify(
        pubkey=responder.pubkey,
        message_hash=hash_tree_root(epoch_to_sign),
        signature=challenge.responder_key,
        domain=get_domain(
            state=state,
            domain_type=DOMAIN_RANDAO,
            message_epoch=epoch_to_sign,
        ),
    )

    # Verify the chunk count
    chunk_count = get_custody_chunk_count(challenge.attestation.data.crosslink)
    assert verify_bitfield(challenge.chunk_bits, chunk_count)
    # Verify the first bit of the hash of the chunk bits does not equal the custody bit
    custody_bit = get_bitfield_bit(attestation.custody_bitfield, attesters.index(responder_index))
    assert custody_bit != get_bitfield_bit(get_chunk_bits_root(challenge.chunk_bits), 0)
    # Add new bit challenge record
    new_record = CustodyBitChallengeRecord(
        challenge_index=state.custody_challenge_index,
        challenger_index=challenge.challenger_index,
        responder_index=challenge.responder_index,
        inclusion_epoch=get_current_epoch(state),
        data_root=challenge.attestation.data.crosslink.data_root,
        chunk_count=chunk_count,
        chunk_bits_merkle_root=merkle_root(pad_to_power_of_2((challenge.chunk_bits))),
        responder_key=challenge.responder_key,
    )
    replace_empty_or_append(state.custody_bit_challenge_records, new_record)
    state.custody_challenge_index += 1

    # Postpone responder withdrawability
    responder.withdrawable_epoch = FAR_FUTURE_EPOCH
```

#### Custody responses

Verify that `len(block.body.custody_responses) <= MAX_CUSTODY_RESPONSES`.

For each `response` in `block.body.custody_responses`, run the following function:

```python
def process_custody_response(state: BeaconState,
                             response: CustodyResponse) -> None:
    chunk_challenge = next(record for record in state.custody_chunk_challenge_records if record.challenge_index == response.challenge_index, None)
    if chunk_challenge is not None:
        return process_chunk_challenge_response(state, response, chunk_challenge)

    bit_challenge = next(record for record in state.custody_bit_challenge_records if record.challenge_index == response.challenge_index, None)
    if bit_challenge is not None:
        return process_bit_challenge_response(state, response, bit_challenge)

    assert False
```

```python
def process_chunk_challenge_response(state: BeaconState,
                                     response: CustodyResponse,
                                     challenge: CustodyChunkChallengeRecord) -> None:
    # Verify chunk index
    assert response.chunk_index == challenge.chunk_index
    # Verify bit challenge data is null
    assert response.chunk_bits_branch == [] and response.chunk_bits_leaf == ZERO_HASH
    # Verify minimum delay
    assert get_current_epoch(state) >= challenge.inclusion_epoch + ACTIVATION_EXIT_DELAY
    # Verify the chunk matches the crosslink data root
    assert verify_merkle_branch(
        leaf=hash_tree_root(response.chunk),
        branch=response.data_branch,
        depth=challenge.depth,
        index=response.chunk_index,
        root=challenge.data_root,
    )
    # Clear the challenge
    records = state.custody_chunk_challenge_records
    records[records.index(challenge)] = CustodyChunkChallengeRecord()
    # Reward the proposer
    proposer_index = get_beacon_proposer_index(state)
    increase_balance(state, proposer_index, base_reward(state, index) // MINOR_REWARD_QUOTIENT)
```

```python
def process_bit_challenge_response(state: BeaconState,
                                   response: CustodyResponse,
                                   challenge: CustodyBitChallengeRecord) -> None:
    # Verify chunk index
    assert response.chunk_index < challenge.chunk_count
    # Verify responder has not been slashed
    responder = state.validator_registry[challenge.responder_index]
    assert not responder.slashed
    # Verify the chunk matches the crosslink data root
    assert verify_merkle_branch(
        leaf=hash_tree_root(response.chunk),
        branch=response.data_branch,
        depth=math.log2(next_power_of_two(challenge.chunk_count)),
        index=response.chunk_index,
        root=challenge.data_root,
    )
    # Verify the chunk bit leaf matches the challenge data
    assert verify_merkle_branch(
        leaf=response.chunk_bits_leaf,
        branch=response.chunk_bits_branch,
        depth=math.log2(next_power_of_two(challenge.chunk_count) // 256),
        index=response.chunk_index // 256,
        root=challenge.chunk_bits_merkle_root
    )
    # Verify the chunk bit does not match the challenge chunk bit
    assert get_custody_chunk_bit(challenge.responder_key, response.chunk) != get_bitfield_bit(challenge.chunk_bits_leaf, response.chunk_index % 256)
    # Clear the challenge
    records = state.custody_bit_challenge_records
    records[records.index(challenge)] = CustodyBitChallengeRecord()
    # Slash challenger
    slash_validator(state, challenge.challenger_index, challenge.responder_index)
```

## Per-epoch processing

### Handling of custody-related deadlines

 Run `process_reveal_deadlines(state)` immediately after `process_ejections(state)`:

 ```python
def process_reveal_deadlines(state: BeaconState) -> None:
    for index, validator in enumerate(state.validator_registry):
        if (validator.latest_custody_reveal_period +
            (CUSTODY_RESPONSE_DEADLINE // EPOCHS_PER_CUSTODY_PERIOD) <
            get_validators_custody_reveal_period(state, index)):
                slash_validator(state, index)
```

Run `process_challenge_deadlines(state)` immediately after `process_reveal_deadlines(state)`:

```python
def process_challenge_deadlines(state: BeaconState) -> None:
    for challenge in state.custody_chunk_challenge_records:
        if get_current_epoch(state) > challenge.inclusion_epoch + CUSTODY_RESPONSE_DEADLINE:
            slash_validator(state, challenge.responder_index, challenge.challenger_index)
            records = state.custody_chunk_challenge_records
            records[records.index(challenge)] = CustodyChunkChallengeRecord()

    for challenge in state.custody_bit_challenge_records:
        if get_current_epoch(state) > challenge.inclusion_epoch + CUSTODY_RESPONSE_DEADLINE:
            slash_validator(state, challenge.responder_index, challenge.challenger_index)
            records = state.custody_bit_challenge_records
            records[records.index(challenge)] = CustodyBitChallengeRecord()
```

Append this to `process_final_updates(state)`:

```python
    # Clean up exposed RANDAO key reveals
    state.exposed_derived_secrets[current_epoch % EARLY_DERIVED_SECRET_PENALTY_MAX_FUTURE_EPOCHS] = []
    # Reset withdrawable epochs if challenge records are empty
    records = state.custody_chunk_challenge_records + state.bit_challenge_records
    validator_indices_in_records = set(
        [record.challenger_index for record in records] + [record.responder_index for record in records]
    )
    for index, validator in enumerate(state.validator_registry):
        if index not in validator_indices_in_records:
            if validator.exit_epoch != FAR_FUTURE_EPOCH and validator.withdrawable_epoch == FAR_FUTURE_EPOCH:
                validator.withdrawable_epoch = validator.exit_epoch + MIN_VALIDATOR_WITHDRAWABILITY_DELAY
```

Update `initiate_validator_withdrawable` function to the following:

```python
def initiate_validator_withdrawable(state: BeaconState, index: ValidatorIndex, epoch: Epoch) -> None:
    # Cannot exit if there are still open chunk challenges
    if len([record for record in state.custody_chunk_challenge_records if record.responder_index == index]) > 0:
        return
    # Cannot exit if there are still open bit challenges
    elif len([record for record in state.custody_bit_challenge_records if record.responder_index == index]) > 0:
        return
    # Cannot exit if you have not revealed all of your custody keys
    elif validator.next_custody_reveal_period <= get_validators_custody_reveal_period(state, index, validator.exit_epoch):
        return
    # Cannot withdrawable before initiate exit
    elif validator.exit_epoch == FAR_FUTURE_EPOCH:
        return
    else:
        validator.withdrawable_epoch = epoch
```<|MERGE_RESOLUTION|>--- conflicted
+++ resolved
@@ -38,7 +38,6 @@
         - [`get_chunk_bits_root`](#get_chunk_bits_root)
         - [`get_randao_epoch_for_custody_period`](#get_randao_epoch_for_custody_period)
         - [`get_validators_custody_reveal_period`](#get_validators_custody_reveal_period)
-<<<<<<< HEAD
         - [`replace_empty_or_append`](#replace_empty_or_append)
     - [Per-block processing](#per-block-processing)
         - [Operations](#operations)
@@ -49,8 +48,6 @@
             - [Custody responses](#custody-responses)
     - [Per-epoch processing](#per-epoch-processing)
         - [Handling of custody-related deadlines](#handling-of-custody-related-deadlines)
-=======
->>>>>>> 72e12679
 
 <!-- /TOC -->
 
