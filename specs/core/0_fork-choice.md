--- conflicted
+++ resolved
@@ -55,17 +55,6 @@
 
 ### Helpers
 
-<<<<<<< HEAD
-=======
-#### `Checkpoint`
-
-```python
-@dataclass(eq=True, frozen=True)
-class Checkpoint(object):
-    epoch: Epoch
-    root: Hash
-```
-
 #### `LatestMessage`
 
 ```python
@@ -75,8 +64,6 @@
     root: Hash
 ```
 
-
->>>>>>> c6428967
 #### `Store`
 
 ```python
