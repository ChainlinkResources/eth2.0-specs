version: 2.1
commands:
  restore_cached_venv:
    description: "Restore a cached venv"
    parameters:
      reqs_checksum:
        type: string
        default: "1234"
      venv_name:
        type: string
        default: "default-name"
    steps:
      - restore_cache:
          keys:
            - << parameters.venv_name >>-venv-<< parameters.reqs_checksum >>
            # fallback to using the latest cache if no exact match is found
            - << parameters.venv_name >>-venv-
  save_cached_venv:
    description: "Save a venv into a cache"
    parameters:
      reqs_checksum:
        type: string
        default: "1234"
      venv_path:
        type: string
        default: "venv"
      venv_name:
        type: string
        default: "default-name"
    steps:
      - save_cache:
          key: << parameters.venv_name >>-venv-<< parameters.reqs_checksum >>
          paths: << parameters.venv_path >>
  restore_pyspec_cached_venv:
    description: "Restore the cache with pyspec keys"
    steps:
      - restore_cached_venv:
<<<<<<< HEAD
          venv_name: v6-pyspec
          reqs_checksum: cache-{{ checksum "test_libs/pyspec/requirements.txt" }}-{{ checksum "test_libs/pyspec/requirements-testing.txt" }}
=======
          venv_name: v7-pyspec
          reqs_checksum: cache-{{ checksum "tests/core/pyspec/requirements.txt" }}-{{ checksum "tests/core/pyspec/requirements-testing.txt" }}
>>>>>>> 1a450c5a
  save_pyspec_cached_venv:
    description: Save a venv into a cache with pyspec keys"
    steps:
      - save_cached_venv:
<<<<<<< HEAD
          venv_name: v6-pyspec
          reqs_checksum: cache-{{ checksum "test_libs/pyspec/requirements.txt" }}-{{ checksum "test_libs/pyspec/requirements-testing.txt" }}
          venv_path: ./test_libs/pyspec/venv
=======
          venv_name: v7-pyspec
          reqs_checksum: cache-{{ checksum "tests/core/pyspec/requirements.txt" }}-{{ checksum "tests/core/pyspec/requirements-testing.txt" }}
          venv_path: ./tests/core/pyspec/venv
>>>>>>> 1a450c5a
  restore_deposit_contract_cached_venv:
    description: "Restore the cache with deposit_contract keys"
    steps:
      - restore_cached_venv:
          venv_name: v9-deposit-contract
<<<<<<< HEAD
          reqs_checksum: cache-{{ checksum "test_libs/pyspec/requirements.txt" }}-{{ checksum "deposit_contract/requirements-testing.txt" }}
=======
          reqs_checksum: cache-{{ checksum "tests/core/pyspec/requirements.txt" }}-{{ checksum "deposit_contract/requirements-testing.txt" }}
>>>>>>> 1a450c5a
  save_deposit_contract_cached_venv:
    description: Save a venv into a cache with deposit_contract keys"
    steps:
      - save_cached_venv:
          venv_name: v9-deposit-contract
<<<<<<< HEAD
          reqs_checksum: cache-{{ checksum "test_libs/pyspec/requirements.txt" }}-{{ checksum "deposit_contract/requirements-testing.txt" }}
=======
          reqs_checksum: cache-{{ checksum "tests/core/pyspec/requirements.txt" }}-{{ checksum "deposit_contract/requirements-testing.txt" }}
>>>>>>> 1a450c5a
          venv_path: ./deposit_contract/venv
jobs:
  checkout_specs:
    docker:
      - image: circleci/python:3.8
    working_directory: ~/specs-repo
    steps:
      # Restore git repo at point close to target branch/revision, to speed up checkout
      - restore_cache:
          keys:
            - v2-specs-repo-{{ .Branch }}-{{ .Revision }}
            - v2-specs-repo-{{ .Branch }}-
            - v2-specs-repo-
      - checkout
      - run:
          name: Clean up git repo to reduce cache size
          command: git gc
      # Save the git checkout as a cache, to make cloning next time faster.
      - save_cache:
          key: v2-specs-repo-{{ .Branch }}-{{ .Revision }}
          paths:
            - ~/specs-repo
  install_pyspec_test:
    docker:
      - image: circleci/python:3.8
    working_directory: ~/specs-repo
    steps:
      - restore_cache:
          key: v2-specs-repo-{{ .Branch }}-{{ .Revision }}
      - restore_pyspec_cached_venv
      - run:
          name: Install pyspec requirements
          command: make install_test
      - save_pyspec_cached_venv
  test:
    docker:
      - image: circleci/python:3.8
    working_directory: ~/specs-repo
    steps:
      - restore_cache:
          key: v2-specs-repo-{{ .Branch }}-{{ .Revision }}
      - restore_pyspec_cached_venv
      - run:
          name: Run py-tests
          command: make citest
      - store_test_results:
          path: tests/core/pyspec/test-reports
  table_of_contents:
    docker:
      - image: circleci/node:10.16.3
    working_directory: ~/specs-repo
    steps:
      - checkout
      - run:
          name: Check table of contents
          command: sudo npm install -g doctoc && make check_toc
  codespell:
    docker:
      - image: circleci/python:3.8
    working_directory: ~/specs-repo
    steps:
      - checkout
      - run:
          name: Check codespell
          command: pip install codespell --user &&  make codespell
  lint:
    docker:
      - image: circleci/python:3.8
    working_directory: ~/specs-repo
    steps:
      - restore_cache:
          key: v2-specs-repo-{{ .Branch }}-{{ .Revision }}
      - restore_pyspec_cached_venv
      - run:
          name: Run linter
          command: make lint
  install_deposit_contract_test:
    docker:
      - image: circleci/python:3.8
    working_directory: ~/specs-repo
    steps:
      - restore_cache:
          key: v2-specs-repo-{{ .Branch }}-{{ .Revision }}
      - restore_deposit_contract_cached_venv
      - run:
          name: Install deposit contract requirements
          command: make install_deposit_contract_test
      - save_deposit_contract_cached_venv
  deposit_contract:
    docker:
      - image: circleci/python:3.8
    working_directory: ~/specs-repo
    steps:
      - restore_cache:
          key: v2-specs-repo-{{ .Branch }}-{{ .Revision }}
      - restore_deposit_contract_cached_venv
      - run:
          name: Run deposit contract test
          command: make test_deposit_contract
workflows:
  version: 2.1
  test_spec:
    jobs:
      - checkout_specs
      - install_pyspec_test:
          requires:
            - checkout_specs
      - test:
          requires:
            - install_pyspec_test
      - table_of_contents
      - codespell
      - lint:
          requires:
            - test
      - install_deposit_contract_test:
          requires:
            - checkout_specs
      - deposit_contract:
          requires:
            - install_deposit_contract_test<|MERGE_RESOLUTION|>--- conflicted
+++ resolved
@@ -35,46 +35,27 @@
     description: "Restore the cache with pyspec keys"
     steps:
       - restore_cached_venv:
-<<<<<<< HEAD
-          venv_name: v6-pyspec
-          reqs_checksum: cache-{{ checksum "test_libs/pyspec/requirements.txt" }}-{{ checksum "test_libs/pyspec/requirements-testing.txt" }}
-=======
-          venv_name: v7-pyspec
+          venv_name: v8-pyspec
           reqs_checksum: cache-{{ checksum "tests/core/pyspec/requirements.txt" }}-{{ checksum "tests/core/pyspec/requirements-testing.txt" }}
->>>>>>> 1a450c5a
   save_pyspec_cached_venv:
     description: Save a venv into a cache with pyspec keys"
     steps:
       - save_cached_venv:
-<<<<<<< HEAD
-          venv_name: v6-pyspec
-          reqs_checksum: cache-{{ checksum "test_libs/pyspec/requirements.txt" }}-{{ checksum "test_libs/pyspec/requirements-testing.txt" }}
-          venv_path: ./test_libs/pyspec/venv
-=======
-          venv_name: v7-pyspec
+          venv_name: v8-pyspec
           reqs_checksum: cache-{{ checksum "tests/core/pyspec/requirements.txt" }}-{{ checksum "tests/core/pyspec/requirements-testing.txt" }}
           venv_path: ./tests/core/pyspec/venv
->>>>>>> 1a450c5a
   restore_deposit_contract_cached_venv:
     description: "Restore the cache with deposit_contract keys"
     steps:
       - restore_cached_venv:
           venv_name: v9-deposit-contract
-<<<<<<< HEAD
-          reqs_checksum: cache-{{ checksum "test_libs/pyspec/requirements.txt" }}-{{ checksum "deposit_contract/requirements-testing.txt" }}
-=======
           reqs_checksum: cache-{{ checksum "tests/core/pyspec/requirements.txt" }}-{{ checksum "deposit_contract/requirements-testing.txt" }}
->>>>>>> 1a450c5a
   save_deposit_contract_cached_venv:
     description: Save a venv into a cache with deposit_contract keys"
     steps:
       - save_cached_venv:
           venv_name: v9-deposit-contract
-<<<<<<< HEAD
-          reqs_checksum: cache-{{ checksum "test_libs/pyspec/requirements.txt" }}-{{ checksum "deposit_contract/requirements-testing.txt" }}
-=======
           reqs_checksum: cache-{{ checksum "tests/core/pyspec/requirements.txt" }}-{{ checksum "deposit_contract/requirements-testing.txt" }}
->>>>>>> 1a450c5a
           venv_path: ./deposit_contract/venv
 jobs:
   checkout_specs:
