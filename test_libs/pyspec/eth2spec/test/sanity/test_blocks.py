--- conflicted
+++ resolved
@@ -93,17 +93,10 @@
     yield 'blocks', [block], List[spec.BeaconBlock]
     yield 'post', state
 
-<<<<<<< HEAD
     assert state.slot == block.slot
     assert state.finalized_epoch < spec.get_current_epoch(state) - 4
-    for index in range(len(state.validator_registry)):
+    for index in range(len(state.validators)):
         assert get_balance(state, index) < get_balance(pre_state, index)
-=======
-#     assert state.slot == block.slot
-#     assert state.finalized_epoch < spec.get_current_epoch(state) - 4
-#     for index in range(len(state.validators)):
-#         assert get_balance(state, index) < get_balance(pre_state, index)
->>>>>>> 29dbe1b8
 
 
 @with_all_phases
@@ -329,13 +322,8 @@
 #     recipient_index = transfer.recipient
 #     pre_transfer_recipient_balance = get_balance(state, recipient_index)
 
-<<<<<<< HEAD
-#     # un-activate so validator can transfer
-#     state.validator_registry[sender_index].activation_eligibility_epoch = spec.FAR_FUTURE_EPOCH
-=======
-    # un-activate so validator can transfer
-    # state.validators[sender_index].activation_eligibility_epoch = spec.FAR_FUTURE_EPOCH
->>>>>>> 29dbe1b8
+#     un-activate so validator can transfer
+#     state.validators[sender_index].activation_eligibility_epoch = spec.FAR_FUTURE_EPOCH
 
 #     yield 'pre', state
 
