from copy import deepcopy

from py_ecc import bls

from eth2spec.phase0.state_transition import (
    state_transition,
)
import eth2spec.phase0.spec as spec
from eth2spec.utils.minimal_ssz import signing_root
from eth2spec.phase0.spec import (
    # constants
    ZERO_HASH,
    # SSZ
    Attestation,
    AttestationData,
    AttestationDataAndCustodyBit,
    AttesterSlashing,
    BeaconBlock,
    BeaconBlockHeader,
    Deposit,
    DepositData,
    Eth1Data,
    ProposerSlashing,
    Transfer,
    VoluntaryExit,
    # functions
    convert_to_indexed,
    get_active_validator_indices,
    get_attesting_indices,
    get_block_root,
    get_block_root_at_slot,
    get_crosslink_committees_at_slot,
    get_current_epoch,
    get_domain,
    get_epoch_start_slot,
    get_genesis_beacon_state,
    get_previous_epoch,
    get_shard_delta,
    hash_tree_root,
    slot_to_epoch,
    verify_merkle_branch,
    hash,
)
from eth2spec.utils.merkle_minimal import (
    calc_merkle_tree_from_leaves,
    get_merkle_proof,
    get_merkle_root,
)


privkeys = [i + 1 for i in range(1000)]
pubkeys = [bls.privtopub(privkey) for privkey in privkeys]
pubkey_to_privkey = {pubkey: privkey for privkey, pubkey in zip(privkeys, pubkeys)}


def get_balance(state, index):
    return state.balances[index]


def set_bitfield_bit(bitfield, i):
    """
    Set the bit in ``bitfield`` at position ``i`` to ``1``.
    """
    byte_index = i // 8
    bit_index = i % 8
    return (
        bitfield[:byte_index] +
        bytes([bitfield[byte_index] | (1 << bit_index)]) +
        bitfield[byte_index+1:]
    )


def create_mock_genesis_validator_deposits(num_validators, deposit_data_leaves=None):
    if not deposit_data_leaves:
        deposit_data_leaves = []
    signature = b'\x33' * 96

    deposit_data_list = []
    for i in range(num_validators):
        pubkey = pubkeys[i]
        deposit_data = DepositData(
            pubkey=pubkey,
            # insecurely use pubkey as withdrawal key as well
            withdrawal_credentials=spec.BLS_WITHDRAWAL_PREFIX_BYTE + hash(pubkey)[1:],
            amount=spec.MAX_EFFECTIVE_BALANCE,
            signature=signature,
        )
        item = deposit_data.hash_tree_root()
        deposit_data_leaves.append(item)
        tree = calc_merkle_tree_from_leaves(tuple(deposit_data_leaves))
        root = get_merkle_root((tuple(deposit_data_leaves)))
        proof = list(get_merkle_proof(tree, item_index=i))
        assert verify_merkle_branch(item, proof, spec.DEPOSIT_CONTRACT_TREE_DEPTH, i, root)
        deposit_data_list.append(deposit_data)

    genesis_validator_deposits = []
    for i in range(num_validators):
        genesis_validator_deposits.append(Deposit(
            proof=list(get_merkle_proof(tree, item_index=i)),
            index=i,
            data=deposit_data_list[i]
        ))
    return genesis_validator_deposits, root


def create_genesis_state(num_validators, deposit_data_leaves=None):
    initial_deposits, deposit_root = create_mock_genesis_validator_deposits(
        num_validators,
        deposit_data_leaves,
    )
    return get_genesis_beacon_state(
        initial_deposits,
        genesis_time=0,
        genesis_eth1_data=Eth1Data(
            deposit_root=deposit_root,
            deposit_count=len(initial_deposits),
            block_hash=spec.ZERO_HASH,
        ),
    )


def build_empty_block_for_next_slot(state):
    empty_block = BeaconBlock()
    empty_block.slot = state.slot + 1
    previous_block_header = deepcopy(state.latest_block_header)
    if previous_block_header.state_root == spec.ZERO_HASH:
        previous_block_header.state_root = state.hash_tree_root()
    empty_block.previous_block_root = signing_root(previous_block_header)
    return empty_block


def build_deposit_data(state, pubkey, privkey, amount):
    deposit_data = DepositData(
        pubkey=pubkey,
        # insecurely use pubkey as withdrawal key as well
        withdrawal_credentials=spec.BLS_WITHDRAWAL_PREFIX_BYTE + hash(pubkey)[1:],
        amount=amount,
    )
    signature = bls.sign(
        message_hash=signing_root(deposit_data),
        privkey=privkey,
        domain=get_domain(
            state,
            spec.DOMAIN_DEPOSIT,
        )
    )
    deposit_data.signature = signature
    return deposit_data


def build_attestation_data(state, slot, shard):
    assert state.slot >= slot

    if slot == state.slot:
        block_root = build_empty_block_for_next_slot(state).previous_block_root
    else:
        block_root = get_block_root_at_slot(state, slot)

    current_epoch_start_slot = get_epoch_start_slot(get_current_epoch(state))
    if slot < current_epoch_start_slot:
<<<<<<< HEAD
        epoch_boundary_root = get_block_root(state, get_epoch_start_slot(get_previous_epoch(state)))
=======
        print(slot)
        epoch_boundary_root = get_block_root(state, get_previous_epoch(state))
>>>>>>> ade74f0b
    elif slot == current_epoch_start_slot:
        epoch_boundary_root = block_root
    else:
        epoch_boundary_root = get_block_root(state, get_current_epoch(state))

    if slot < current_epoch_start_slot:
        justified_epoch = state.previous_justified_epoch
        justified_block_root = state.previous_justified_root
    else:
        justified_epoch = state.current_justified_epoch
        justified_block_root = state.current_justified_root

    crosslinks = state.current_crosslinks if slot_to_epoch(slot) == get_current_epoch(state) else state.previous_crosslinks
    return AttestationData(
        slot=slot,
        shard=shard,
        beacon_block_root=block_root,
        source_epoch=justified_epoch,
        source_root=justified_block_root,
        target_root=epoch_boundary_root,
        crosslink_data_root=spec.ZERO_HASH,
        previous_crosslink_root=hash_tree_root(crosslinks[shard]),
    )


def build_voluntary_exit(state, epoch, validator_index, privkey):
    voluntary_exit = VoluntaryExit(
        epoch=epoch,
        validator_index=validator_index,
    )
    voluntary_exit.signature = bls.sign(
        message_hash=signing_root(voluntary_exit),
        privkey=privkey,
        domain=get_domain(
            state=state,
            domain_type=spec.DOMAIN_VOLUNTARY_EXIT,
            message_epoch=epoch,
        )
    )

    return voluntary_exit


def build_deposit(state,
                  deposit_data_leaves,
                  pubkey,
                  privkey,
                  amount):
    deposit_data = build_deposit_data(state, pubkey, privkey, amount)

    item = deposit_data.hash_tree_root()
    index = len(deposit_data_leaves)
    deposit_data_leaves.append(item)
    tree = calc_merkle_tree_from_leaves(tuple(deposit_data_leaves))
    root = get_merkle_root((tuple(deposit_data_leaves)))
    proof = list(get_merkle_proof(tree, item_index=index))
    assert verify_merkle_branch(item, proof, spec.DEPOSIT_CONTRACT_TREE_DEPTH, index, root)

    deposit = Deposit(
        proof=list(proof),
        index=index,
        data=deposit_data,
    )

    return deposit, root, deposit_data_leaves


def get_valid_proposer_slashing(state):
    current_epoch = get_current_epoch(state)
    validator_index = get_active_validator_indices(state, current_epoch)[-1]
    privkey = pubkey_to_privkey[state.validator_registry[validator_index].pubkey]
    slot = state.slot

    header_1 = BeaconBlockHeader(
        slot=slot,
        previous_block_root=ZERO_HASH,
        state_root=ZERO_HASH,
        block_body_root=ZERO_HASH,
    )
    header_2 = deepcopy(header_1)
    header_2.previous_block_root = b'\x02' * 32
    header_2.slot = slot + 1

    domain = get_domain(
        state=state,
        domain_type=spec.DOMAIN_BEACON_PROPOSER,
    )
    header_1.signature = bls.sign(
        message_hash=signing_root(header_1),
        privkey=privkey,
        domain=domain,
    )
    header_2.signature = bls.sign(
        message_hash=signing_root(header_2),
        privkey=privkey,
        domain=domain,
    )

    return ProposerSlashing(
        proposer_index=validator_index,
        header_1=header_1,
        header_2=header_2,
    )


def get_valid_attester_slashing(state):
    attestation_1 = get_valid_attestation(state)
    attestation_2 = deepcopy(attestation_1)
    attestation_2.data.target_root = b'\x01' * 32

    return AttesterSlashing(
        attestation_1=convert_to_indexed(state, attestation_1),
        attestation_2=convert_to_indexed(state, attestation_2),
    )


def get_crosslink_committee_for_attestation(state, attestation_data):
    """
    Return the crosslink committee corresponding to ``attestation_data``.
    """
    crosslink_committees = get_crosslink_committees_at_slot(state, attestation_data.slot)
    return [committee for committee, shard in crosslink_committees if shard == attestation_data.shard][0]


def get_valid_attestation(state, slot=None):
    if slot is None:
        slot = state.slot

    if slot_to_epoch(slot) == get_current_epoch(state):
        shard = (state.latest_start_shard + slot) % spec.SLOTS_PER_EPOCH
    else:
        previous_shard_delta = get_shard_delta(state, get_previous_epoch(state))
        shard = (state.latest_start_shard - previous_shard_delta + slot) % spec.SHARD_COUNT

    attestation_data = build_attestation_data(state, slot, shard)

    crosslink_committee = get_crosslink_committee_for_attestation(state, attestation_data)

    committee_size = len(crosslink_committee)
    bitfield_length = (committee_size + 7) // 8
    aggregation_bitfield = b'\xC0' + b'\x00' * (bitfield_length - 1)
    custody_bitfield = b'\x00' * bitfield_length
    attestation = Attestation(
        aggregation_bitfield=aggregation_bitfield,
        data=attestation_data,
        custody_bitfield=custody_bitfield,
    )
    participants = get_attesting_indices(
        state,
        attestation.data,
        attestation.aggregation_bitfield,
    )
    assert len(participants) == 2

    signatures = []
    for validator_index in participants:
        privkey = privkeys[validator_index]
        signatures.append(
            get_attestation_signature(
                state,
                attestation.data,
                privkey
            )
        )

    attestation.aggregation_signature = bls.aggregate_signatures(signatures)
    return attestation


def get_valid_transfer(state, slot=None, sender_index=None, amount=None, fee=None):
    if slot is None:
        slot = state.slot
    current_epoch = get_current_epoch(state)
    if sender_index is None:
        sender_index = get_active_validator_indices(state, current_epoch)[-1]
    recipient_index = get_active_validator_indices(state, current_epoch)[0]
    transfer_pubkey = pubkeys[-1]
    transfer_privkey = privkeys[-1]

    if fee is None:
        fee = get_balance(state, sender_index) // 32
    if amount is None:
        amount = get_balance(state, sender_index) - fee

    transfer = Transfer(
        sender=sender_index,
        recipient=recipient_index,
        amount=amount,
        fee=fee,
        slot=slot,
        pubkey=transfer_pubkey,
        signature=ZERO_HASH,
    )
    transfer.signature = bls.sign(
        message_hash=signing_root(transfer),
        privkey=transfer_privkey,
        domain=get_domain(
            state=state,
            domain_type=spec.DOMAIN_TRANSFER,
            message_epoch=get_current_epoch(state),
        )
    )

    # ensure withdrawal_credentials reproducable
    state.validator_registry[transfer.sender].withdrawal_credentials = (
        spec.BLS_WITHDRAWAL_PREFIX_BYTE + spec.hash(transfer.pubkey)[1:]
    )

    return transfer


def get_attestation_signature(state, attestation_data, privkey, custody_bit=0b0):
    message_hash = AttestationDataAndCustodyBit(
        data=attestation_data,
        custody_bit=custody_bit,
    ).hash_tree_root()

    return bls.sign(
        message_hash=message_hash,
        privkey=privkey,
        domain=get_domain(
            state=state,
            domain_type=spec.DOMAIN_ATTESTATION,
            message_epoch=slot_to_epoch(attestation_data.slot),
        )
    )


def fill_aggregate_attestation(state, attestation):
    crosslink_committee = get_crosslink_committee_for_attestation(state, attestation.data)
    for i in range(len(crosslink_committee)):
        attestation.aggregation_bitfield = set_bitfield_bit(attestation.aggregation_bitfield, i)


def add_attestation_to_state(state, attestation, slot):
    block = build_empty_block_for_next_slot(state)
    block.slot = slot
    block.body.attestations.append(attestation)
    state_transition(state, block)


def next_slot(state):
    block = build_empty_block_for_next_slot(state)
    state_transition(state, block)


def next_epoch(state):
    block = build_empty_block_for_next_slot(state)
    block.slot += spec.SLOTS_PER_EPOCH - (state.slot % spec.SLOTS_PER_EPOCH)
    state_transition(state, block)<|MERGE_RESOLUTION|>--- conflicted
+++ resolved
@@ -158,12 +158,7 @@
 
     current_epoch_start_slot = get_epoch_start_slot(get_current_epoch(state))
     if slot < current_epoch_start_slot:
-<<<<<<< HEAD
-        epoch_boundary_root = get_block_root(state, get_epoch_start_slot(get_previous_epoch(state)))
-=======
-        print(slot)
         epoch_boundary_root = get_block_root(state, get_previous_epoch(state))
->>>>>>> ade74f0b
     elif slot == current_epoch_start_slot:
         epoch_boundary_root = block_root
     else:
