--- conflicted
+++ resolved
@@ -192,11 +192,7 @@
     items = list(objects.items())
     for key, value in items:
         dependencies = re.findall(r'(: [A-Z][\w[]*)', value)
-<<<<<<< HEAD
-        dependencies = map(lambda x: re.sub(r'\W|Vector|List|Container|Dict|uint\d+|Bytes\d+|bytes', '', x), dependencies)
-=======
         dependencies = map(lambda x: re.sub(r'\W|Vector|List|Container|Hash|BLSPubkey|BLSSignature|uint\d+|Bytes\d+|bytes', '', x), dependencies)
->>>>>>> a1ca0f80
         for dep in dependencies:
             if dep in NEW_TYPES or len(dep) == 0:
                 continue
